--- conflicted
+++ resolved
@@ -2,15 +2,9 @@
 
 ## Overview
 
-<<<<<<< HEAD
 The Data Commons [Model Context Protocol (MCP)](https://modelcontextprotocol.io/docs/getting-started/intro) Server gives AI agents access to the Data Commons knowledge graph and returns data related to statistical variables, topics, and observations. It allows end users to formulate complex natural-language queries interactively, get data in textual, structured or unstructured formats, and download the data as desired. For example, a user can answer high-level questions such as "give me the economic indicators of the BRICS countries", view simple tables, and download a CSV file of the data in tabular format.
 
 The MCP Server returns data from the "base" instance (datacommons.org) or, if configured, a Custom Data Commons instance. 
-=======
-The Data Commons Model Context Protocol (MCP) tools give AI agents access to the Data Commons knowledge graph and returns data related to statistical variables, topics, and observations. It allows end users to formulate complex natural-language queries interactively, get data in textual, structured or unstructured formats, and download the data as desired. For example, depending on the agent, a user can answer high-level questions such as "give me the economic indicators of the BRICS countries", view simple tables, and download a CSV file of the data in tabular format.
-
-The MCP server returns data from datacommons.org by default or can be configured for a Custom Data Commons instance. 
->>>>>>> 2778d930
 
 The server is a Python binary based on the [FastMCP 2.0 framework](https://gofastmcp.com). It runs in a Python virtual environment. A prebuilt package is available at https://pypi.org/project/datacommons-mcp/.
 
