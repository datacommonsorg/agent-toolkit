# Introducing Data Commons MCP server

* TOC

## Overview

The Data Commons Model Context Protocol (MCP) Server gives AI agents access to the Data Commons knowledge graph and returns data related to statistical variables, topics, and observations. It allows end users to formulate complex natural-language queries interactively, get data in textual, structured or unstructured formats, and download the data as desired. For example, you can answer high-level questions such as "give me the economic indicators of the BRICS countries", view simple tables, and download a CSV file of the data in tabular format.

The MCP Server returns data from the "base" instance (in datacommons.org) or, if configured, a Custom Data Commons instance. 

The server is a Python binary based on the [FastMCP 2.0 framework](https://gofastmcp.com). It runs in a Python virtual environment. A prebuilt package is available at https://pypi.org/project/datacommons-mcp/.

At this time, there is no centrally deployed server; you run your own server, and any client you want to connect to it.

![alt text](mcp.png)

> **Note: At this time the server is experimental and subject to change.**

### Clients

<<<<<<< HEAD
You can use any available AI application that supports MCP servers to connect to to the Data Commons MCP Server, or your own custom agent. 
=======
You can use any available AI application to connect to the Data Commons MCP Server, or your own custom agent. 
>>>>>>> 54e6e555

The server supports both standard MCP transport protocols:
- Stdio: For clients that connect directly using local processes
- Streamable HTTP: For clients that connect remotely or otherwise require HTTP (e.g. Typescript)

Below we provide specific instructions for locally running agents:
- [Gemini CLI](https://github.com/google-gemini/gemini-cli)
- A sample agent based on the Google [Agent Development Kit](https://google.github.io/adk-docs/) and Gemini Flash.

To build your own Data Commons MCP client, see ...

### Tools

The server currently supports the following tools:

- `search_indicators`: Searches for available variables and/or topics for a given place or metric. Topics are only relevant for Custom Data Commons instances that have implemented them.
- `get_observations`: Fetches statistical data for a given variable and place.
- `validate_child_place_types`: Validates child place types for a given parent place.

### Unsupported features

At the current time, the following are not supported:
- Non-geographical ("custom") entities
- Events
- Exploring nodes and relationships in the graph

## Basic usage

### Prerequisites

- Data Commons API key. To obtain an API key, go to <https://apikeys.datacommons.org> and request a key for the `api.datacommons.org` domain.
- Install `uv`, for installing and running Python packages; see the instructions at <https://github.com/astral-sh/uv/blob/main/README.md>. 
- Optional: If you want to clone the Github repository and run the code locally, install [Git](https://git-scm.com/).

### Configure environment variables

You configure the server using environment variables. All supported options are documented in https://github.com/datacommonsorg/agent-toolkit/blob/main/packages/datacommons-mcp/.env.sample. For local development, you can set the required (`DC_API_KEY`) and optional variables in your shell/startup script (e.g. `.bashrc`). If you don't set any optional variables, or only very few, this might be the easiest approach. 

If you're setting several variables, we recommend using an `.env` file, which the server locates automatically, to keep all the settings in one place. To do so:

1. From Github, download the file [`.env.sample`]() to the desired directory. 

    > Tip: If you regularly use Git and want to run packages from local code, clone the repo https://github.com/datacommonsorg/agent-toolkit/.

1. From the directory where you saved the sample file, copy it to a new file called `.env`. For example:
   ```
   cd agent-toolkit/packages/datacommons-mcp
   cp .env.sample .env
   ```
1. Set the required variable `DC_API_KEY` to your Data Commons API key, and any other optional variables. If you are using a Custom Data Commons instance, be sure to set `DC_TYPE` to `custom` and uncomment and set `CUSTOM_DC_URL` to the URL of your instance. 

### Start and connect to the server

If you're using a different agent and/or want to connect from a remote client, start up the server independently instead, as described in [Start the server in standalone mode](#standalone).

#### Use Gemini CLI

To install Gemini CLI, see instructions at https://github.com/google-gemini/gemini-cli#quick-install. 

We recommend that you use the Gemini API key [authentication option](https://github.com/google-gemini/gemini-cli?tab=readme-ov-file#-authentication-options) if you already have a Google Cloud Platform project, so you don't have to log in for every session. To do so:
1. Go to https://aistudio.google.com/ and create a key. 
1. Set the follwing environment variable:
   ```
   export GEMINI_API_KEY=<YOUR KEY>
   ```

To configure Gemini CLI to recognize the Data Commons server, edit your `~/.gemini/settings.json` file to add the following:

```json
{
  ...
  "selectedAuthType": "gemini-api-key",
  "mcpServers": {
    "datacommons-mcp": {
      "command": "uvx",
      "args": [
        "datacommons-mcp@latest",
        "serve",
        "stdio"
      ],
      "env": {
        "DC_API_KEY": "<YOUR API KEY>"
      }
    }
  }
}
```

If desired, you can modify the following settings:
- `selectedAuthType`: If you don't have a GCP project and want to use OAuth with your Google account, set this to `oauth-personal`.
- `command`: Set to `uv` if you want to run packages from locally stored Python code.
<<<<<<< HEAD
=======
- `args`: Set `stdio` to `http` if you want to use streaming HTTP as the transport protocol.
>>>>>>> 54e6e555

You can now run the `gemini` command from any directory and it will automatically kick off the MCP server, with the correct environment variables.

Once Gemini CLI has started up, you can immediately begin sending natural-language queries! 

#### Use the sample agent

xxx is a basic agent for interacting with the MCP Server.

TODO: Write this when a package is available

{: #standalone}
## Start the server in standalone mode

To install packages from PyPi:
1. Go to the directory where your `.env` file is stored (e.g. `agent-toolkit/packages/datacommons-mcp`).
1. Run the following command:
   ```
   uvx datacommons-mcp serve <PROTOCOL>
   ```
To install packages from local code (cloned from Github):
1. Go to the server project directory:
   ```
   cd agent-toolkit/packages/datacommons-mcp
   ```
1. Ensure a copy of your `.env` file is present in the directory.
1. Run the following command:
   ```
   uv run datacommons-mcp serve <PROTOCOL>
   ```
The _PROTOCOL_ is one of:
- `stdio`: suitable for most locally running clients
- `http`: suitable for remote clients or other clients that require HTTP. The server is addressable on port 8080, with the endpoint `mcp`. For example, to point a locally running client to the server, you can use http://localhost:8080/mcp.

<|MERGE_RESOLUTION|>--- conflicted
+++ resolved
@@ -18,11 +18,7 @@
 
 ### Clients
 
-<<<<<<< HEAD
 You can use any available AI application that supports MCP servers to connect to to the Data Commons MCP Server, or your own custom agent. 
-=======
-You can use any available AI application to connect to the Data Commons MCP Server, or your own custom agent. 
->>>>>>> 54e6e555
 
 The server supports both standard MCP transport protocols:
 - Stdio: For clients that connect directly using local processes
@@ -114,10 +110,6 @@
 If desired, you can modify the following settings:
 - `selectedAuthType`: If you don't have a GCP project and want to use OAuth with your Google account, set this to `oauth-personal`.
 - `command`: Set to `uv` if you want to run packages from locally stored Python code.
-<<<<<<< HEAD
-=======
-- `args`: Set `stdio` to `http` if you want to use streaming HTTP as the transport protocol.
->>>>>>> 54e6e555
 
 You can now run the `gemini` command from any directory and it will automatically kick off the MCP server, with the correct environment variables.
 
