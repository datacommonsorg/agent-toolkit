--- conflicted
+++ resolved
@@ -1,230 +1,3 @@
 # Data Commons MCP User Guide
 
-<<<<<<< HEAD
-## Overview
-
-The [Data Commons](https://datacommons.org) [Model Context Protocol (MCP)](https://modelcontextprotocol.io/docs/getting-started/intro) service gives AI agents access to the Data Commons knowledge graph and returns data related to statistical variables, topics, and observations. It allows end users to formulate complex natural-language queries interactively, get data in textual, structured or unstructured formats, and download the data as desired. For example, depending on the agent, a user can answer high-level questions such as "give me the economic indicators of the BRICS countries", view simple tables, and download a CSV file of the data in tabular format.
-
-The MCP server returns data from datacommons.org by default or can be configured for a Custom Data Commons instance. 
-
-The server is a Python binary based on the [FastMCP 2.0 framework](https://gofastmcp.com). A prebuilt package is available at https://pypi.org/project/datacommons-mcp/.
-
-At this time, there is no centrally deployed server; you run your own server, and any client you want to connect to it.
-
-![alt text](mcp.png)
-
-### Tools
-
-The server currently supports the following tools:
-
-- `search_indicators`: Searches for available variables and/or topics (a hierarchy of sub-topics and member variables) for a given place or metric. Topics are only relevant for Custom Data Commons instances that have implemented them.
-- `get_observations`: Fetches statistical data for a given variable and place.
-- `validate_child_place_types`: Validates child place types for a given parent place.
-
-> Tip: If you want a deeper understanding of how the tools work, you may use the [MCP Inspector](https://modelcontextprotocol.io/legacy/tools/inspector) to make tool calls directly; see [Test with MCP Inspector](#test-with-mcp-inspector) for details.
-
-### Clients
-
-To connect to the Data Commons MCP Server, you can use any available AI application that supports MCP, or your own custom agent. 
-
-The server supports both standard MCP [transport protocols](https://modelcontextprotocol.io/docs/learn/architecture#transport-layer):
-- Stdio: For clients that connect directly using local processes
-- Streamable HTTP: For clients that connect remotely or otherwise require HTTP (e.g. Typescript)
-
-See [Basic usage](#basic-usage) below for how to use the server with Google-based clients over Stdio.
-
-For an end-to-end tutorial using a server and agent over HTTP in the cloud, see the sample Data Commons Colab notebook, [Try Data Commons MCP Tools with a Custom Agent](https://github.com/datacommonsorg/agent-toolkit/blob/main/notebooks/datacommons_mcp_tools_with_custom_agent.ipynb).
-
-### Unsupported features
-
-At the current time, the following are not supported:
-- Non-geographical ("custom") entities
-- Events
-- Exploring nodes and relationships in the graph
-
-## Basic usage
-
-This section shows you how to run a local agent that kicks off the server in a subprocess.
-
-We provide specific instructions for the following agents:
-- [Gemini CLI](https://github.com/google-gemini/gemini-cli) -- best for playing with the server; requires minimal setup. See the [Quickstart](quickstart.md) for this option.
-- A sample basic agent based on the Google [Agent Development Kit](https://google.github.io/adk-docs/) and [Gemini Flash 2.5](https://deepmind.google/models/gemini/flash/) -- best for interacting with a sample ADK-based web agent; requires some additional setup. See below for this option.
-
-For other clients/agents, see the relevant documentation; you should be able to reuse the commands and arguments detailed below.
-
-### Prerequisites
-
-For all instances:
-
-- A Data Commons API key. To obtain an API key, go to <https://apikeys.datacommons.org> and request a key for the `api.datacommons.org` domain.
-- For running the sample agent or the Colab notebook, a GCP project and a Google AI API key. For details on supported keys, see <https://google.github.io/adk-docs/get-started/quickstart/#set-up-the-model>.
-- For running the sample agent locally, or running the server locally in standalone mode, install `uv` for managing and installing Python packages; see the instructions at <https://docs.astral.sh/uv/getting-started/installation/>. 
-- For running the sample agent locally, install [Git](https://git-scm.com/).
-
-> **Important**: Additionally, for custom Data Commons instances:
-
-> If you have not rebuilt your Data Commons image since the stable release of 2025-09-08, you must [sync to the latest stable release](https://docs.datacommons.org/custom_dc/build_image.html#sync-code-to-the-stable-branch), [rebuild your image](https://docs.datacommons.org/custom_dc/build_image.html#build-package) and [redeploy](https://docs.datacommons.org/custom_dc/deploy_cloud.html#manage-your-service).
-
-### Configure environment variables
-
-#### Base Data Commons (datacommons.org)
-
-For basic usage against datacommons.org, set the required `DC_API_KEY` in your shell/startup script (e.g. `.bashrc`).
-```bash
-export DC_API_KEY=<your API key>
-```
-
-#### Custom Data Commons
-
-If you're running a against a custom Data Commons instance, we recommend using a `.env` file, which the server locates automatically, to keep all the settings in one place. All supported options are documented in https://github.com/datacommonsorg/agent-toolkit/blob/main/packages/datacommons-mcp/.env.sample. 
-
-To set variables using a `.env` file:
-
-1. From Github, download the file [`.env.sample`](https://github.com/datacommonsorg/agent-toolkit/blob/main/packages/datacommons-mcp/.env.sample) to the desired directory. Or, if you plan to run the sample agent, clone the repo https://github.com/datacommonsorg/agent-toolkit/.
-
-1. From the directory where you saved the sample file, copy it to a new file called `.env`. For example:
-   ```bash
-   cd ~/agent-toolkit/packages/datacommons-mcp
-   cp .env.sample .env
-   ```
-1. Set the following variables: 
-   - `DC_API_KEY`: Set to your Data Commons API key
-   - `DC_TYPE`: Set to `custom`.
-   - `CUSTOM_DC_URL`: Uncomment and set to the URL of your instance. 
-1. Optionally, set other variables.
-1. Save the file.
-
-### Use the sample agent
-
-We provide a basic agent for interacting with the MCP Server in [packages/datacommons-mcp/examples/sample_agents/basic_agent](https://github.com/datacommonsorg/agent-toolkit/tree/main/packages/datacommons-mcp/examples/sample_agents/basic_agent). To run the agent locally:
-
-1. If not already installed, install `uv` for managing and installing Python packages; see the instructions at <https://docs.astral.sh/uv/getting-started/installation/>. 
-1. From the desired directory, clone the `agent-toolkit` repo:
-   ```bash
-   git clone https://github.com/datacommonsorg/agent-toolkit.git
-   ```
-1. Set the following environment variables in your shell or startup script:
-   ```bash
-   export DC_API_KEY=<your Data Commons API key>
-   export GEMINI_API_KEY=<your Google AI API key>
-   ```
-1. Go to the root directory of the repo:
-   ```bash
-   cd agent-toolkit
-   ```
-1. Run the agent using one of the following methods.
-
-#### Web UI (recommended):
-
-1. Run the following command:
-   ```bash
-   uvx --from google-adk adk web ./packages/datacommons-mcp/examples/sample_agents/
-   ```
-1. Point your browser to the address and port displayed on the screen (e.g. `http://127.0.0.1:8000/`). The Agent Development Kit Dev UI is displayed. 
-1. From the **Type a message** box, type your query for Data Commons or select another action.
-
-#### Command line interface
-
-1. Run the following command:
-   ```bash
-   uvx --from google-adk adk run ./packages/datacommons-mcp/examples/sample_agents/basic_agent
-   ```
-1. Enter your queries at the `User` prompt in the terminal.
-
-## Develop your own ADK agent
-
-We provide two sample Google Agent Development Kit-based agents you can use as inspiration for building your own agent:
-
-- [Try Data Commons MCP Tools with a Custom Agent](https://github.com/datacommonsorg/agent-toolkit/blob/main/notebooks/datacommons_mcp_tools_with_custom_agent.ipynb) is a Google Colab tutorial that shows how to build an ADK Python agent step by step. 
-- The sample [basic agent](https://github.com/datacommonsorg/agent-toolkit/tree/main/packages/datacommons-mcp/examples/sample_agents/basic_agent) is a simple Python ADK agent you can use to develop locally. At the most basic level, you can modify its configuration, including:
-   - The [AGENT_INSTRUCTIONS](https://github.com/datacommonsorg/agent-toolkit/blob/main/packages/datacommons-mcp/examples/sample_agents/basic_agent/instructions.py)
-   - The [AGENT_MODEL](https://github.com/datacommonsorg/agent-toolkit/blob/main/packages/datacommons-mcp/examples/sample_agents/basic_agent/agent.py#L23)
-   - The transport layer protocol: see [Connect to a remote server](#sample-agent) for details.
-
-   To run the custom code, see [Use the sample agent](#use-the-sample-agent) above.
-
-### Test with MCP Inspector
-
-If you're interested in getting a deeper understanding of Data Commons tools and API, the [MCP Inspector](https://modelcontextprotocol.io/legacy/tools/inspector) is a useful web UI for interactively sending tool calls to the server using JSON messages. It runs locally and spawns a server. It uses token-based OAuth for authentication, which it generates itself, so you don't need to specify any keys.
-
-To use it:
-
-1. If not already installed on your system, install [`node.js`](https://nodejs.org/en/download) and [`uv`](https://docs.astral.sh/uv/getting-started/installation/).
-1. Ensure you've set up the relevant server [environment variables](#environment-variables). If you're using a `.env` file, go to the directory where the file is stored.
-1. Run:
-   ```
-   npx @modelcontextprotocol/inspector uvx datacommons-mcp serve stdio
-   ```
-1. Open the Inspector via the pre-filled session token URL which is printed to terminal on server startup. It should look like `http://localhost:6274/?MCP_PROXY_AUTH_TOKEN=<session token>`. 
-1. Click on the link to open the browser. The tool is prepopulated with all relevant variables.
-1. In the far left pane, click **Connect**. 
-1. Click the **Tools** button to display the Data Commons tools and prompts.
-1. In the left pane, select a tool. 
-1. In the right pane, scroll below the prompts to view the input form.
-1. Enter values for required fields and click **Run Tool**. Data are shown in the **Tool Result** box.
-
-## Use a remote server/client
-
-### Run a standalone server
-
-1. Ensure you've set up the relevant server [environment variables](#environment-variables). If you're using a `.env` file, go to the directory where the file is stored.
-1. Run:
-   ```bash
-   uvx datacommons-mcp serve http [--port <port>]
-   ```
-By default, the port is 8080 if you don't set it explicitly.
-
-The server is addressable with the endpoint `mcp`. For example, `http://my-mcp-server:8080/mcp`.
-
-### Connect to an already-running server from a remote client
-
-Below we provide instructions for Gemini CLI and a sample ADK agent. If you're using a different client, consult its documentation to determine how to specify an HTTP URL.
-
-#### Gemini CLI
-
-To configure Gemini CLI to connect to a remote Data Commons server over HTTP, replace the `mcpServers` section in `~/.gemini/settings.json` (or other `settings.json` file) with the following:
-
-```json
-{
-...
-"mcpServers": {
-    "datacommons-mcp": {
-      "httpUrl": "http://<host>:<port>/mcp"
-    }
-    ...
-  }
-}
-```
-#### Sample agent
-
-To configure the sample agent to connect to a remote Data Commons MCP server over HTTP, you need to modify the code in [`basic_agent/agent.py`](https://github.com/datacommonsorg/agent-toolkit/blob/main/packages/datacommons-mcp/examples/sample_agents/basic_agent/agent.py).  Set import modules and agent initialization parameters as follows:
-
-```python
-...
-from google.adk.tools.mcp_tool.mcp_toolset import (
-   MCPToolset,
-   StreamableHTTPConnectionParams
-)
-...
-   LlmAgent(...
-      tools=[McpToolset(
-         connection_params=StreamableHTTPConnectionParams(
-            url=f"http://<host>:<port>/mcp"
-         )
-      ],
-   )
-```
-Run the agent as described in [Use the sample agent](#use-the-sample-agent) above.
-
-## Feedback
-We use [Google Issue Tracker](https://issuetracker.google.com/) to track bugs and feature requests. All tickets are publicly viewable.
-
-Before opening a new ticket, please see if an existing [feature request](https://issuetracker.google.com/issues?q=componentid:1659535%2B%20type:feature_request) or [bug report](https://issuetracker.google.com/issues?q=componentid:1659535%20type:bug) covering your issue has already been filed. If yes, upvote (by clicking the '+1' button) and subscribe to it. If not, open a new [feature request](https://issuetracker.google.com/issues/new?component=1659535&template=2053233) or [bug report](https://issuetracker.google.com/issues/new?component=1659535&template=2053231).
-
-For any issue you file, make sure to indicate that it affects the Data Commons MCP Server.
-
-## Disclaimer
-AI applications using the MCP server can make mistakes, so please double-check responses.
-=======
-The content of this page has moved to <https://docs.datacommons.org/mcp>
->>>>>>> b6cd0f96
+The content of this page has moved to <https://docs.datacommons.org/mcp>