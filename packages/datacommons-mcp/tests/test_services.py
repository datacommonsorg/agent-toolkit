# Copyright 2025 Google LLC.
#
# Licensed under the Apache License, Version 2.0 (the "License");
# you may not use this file except in compliance with the License.
# You may obtain a copy of the License at
#
#     http://www.apache.org/licenses/LICENSE-2.0
#
# Unless required by applicable law or agreed to in writing, software
# distributed under the License is distributed on an "AS IS" BASIS,
# WITHOUT WARRANTIES OR CONDITIONS OF ANY KIND, either express or implied.
# See the License for the specific language governing permissions and
# limitations under the License.

from unittest.mock import AsyncMock, Mock

import pytest
from datacommons_mcp.clients import DCClient
<<<<<<< HEAD
from datacommons_mcp.data_models.observations import (
    ObservationApiResponse,
    ObservationDateType,
    ObservationToolResponse,
)
from datacommons_mcp.data_models.search import SearchMode
from datacommons_mcp.exceptions import (
    DataLookupError,
)
=======
from datacommons_mcp.data_models.observations import ObservationPeriod
from datacommons_mcp.exceptions import DataLookupError
>>>>>>> fda5b474
from datacommons_mcp.services import (
    _validate_and_build_request,
    get_observations,
    search_indicators,
)
from pydantic import ValidationError


@pytest.mark.asyncio
class TestGetObservations:
    @pytest.fixture
    def mock_client(self):
        """
        Provides a fresh, reset mock for each test method.
        """
        mock = Mock(spec_set=DCClient)
        mock.search_places = AsyncMock()
        mock.fetch_obs = AsyncMock()
        mock.fetch_entity_names = AsyncMock()
        mock.fetch_entity_types = AsyncMock()
        return mock

    async def test_input_validation_errors(self, mock_client):
        # Missing variable
        with pytest.raises(ValueError, match="'variable_dcid' must be specified."):
            await _validate_and_build_request(
                client=mock_client, variable_dcid="", place_name="USA"
            )

        # Missing place
        with pytest.raises(
            ValueError, match="Specify either 'place_name' or 'place_dcid'"
        ):
            await _validate_and_build_request(client=mock_client, variable_dcid="var1")

    async def test_input_validation_date_validation(self, mock_client):
        # Invalid date format
        with pytest.raises(ValidationError):
            await _validate_and_build_request(
                client=mock_client,
                variable_dcid="var1",
                place_name="USA",
                date=ObservationDateType.RANGE,
                date_range_start="2022-a",
                date_range_end="2023",
            )

        # Invalid date range
        with pytest.raises(ValidationError):
            await _validate_and_build_request(
                client=mock_client,
                variable_dcid="var1",
                place_name="USA",
                date=ObservationDateType.RANGE,
                date_range_start="2023",
                date_range_end="2022",
            )

    async def test_request_building_with_dcids(self, mock_client):
        request = await _validate_and_build_request(
            client=mock_client, variable_dcid="var1", place_dcid="country/USA"
        )
        assert request.variable_dcid == "var1"
        assert request.place_dcid == "country/USA"
        assert request.date_type == ObservationDateType.LATEST
        mock_client.search_places.assert_not_called()

    async def test_request_building_with_resolution_success(self, mock_client):
        mock_client.search_places.return_value = {"USA": "country/USA"}

        request = await _validate_and_build_request(
            client=mock_client,
            variable_dcid="Count_Person",
            place_name="USA",
            date=ObservationDateType.RANGE,
            date_range_start="2022",
            date_range_end="2023",
        )

        mock_client.search_places.assert_awaited_once_with(["USA"])
        assert request.variable_dcid == "Count_Person"
        assert request.place_dcid == "country/USA"
        assert request.date_type == ObservationDateType.ALL
        assert request.date_filter.start_date == "2022-01-01"
        assert request.date_filter.end_date == "2023-12-31"

    async def test_request_building_with_single_date_string(self, mock_client):
        """Tests that a single date string creates a valid DateRange object."""
        mock_client.search_places.return_value = {"USA": "country/USA"}

        request = await _validate_and_build_request(
            client=mock_client,
            variable_dcid="Count_Person",
            place_name="USA",
            date="2022-05-15",
        )

        mock_client.search_places.assert_awaited_once_with(["USA"])
        assert request.variable_dcid == "Count_Person"
        assert request.place_dcid == "country/USA"
        assert request.date_type == ObservationDateType.ALL
        assert request.date_filter.start_date == "2022-05-15"
        assert request.date_filter.end_date == "2022-05-15"

    async def test_request_building_resolution_failure(self, mock_client):
        mock_client.search_places.return_value = {}  # No place found
        with pytest.raises(DataLookupError, match="DataLookupError: No place found"):
            await _validate_and_build_request(
                client=mock_client, variable_dcid="var1", place_name="invalid"
            )

    @pytest.fixture
    def mock_api_response(self):
        """Provides a mock ObservationApiResponse."""
        api_response_data = {
            "byVariable": {
                "var1": {
                    "byEntity": {
                        "country/USA": {
                            "orderedFacets": [
                                {
                                    "facetId": "source1",
                                    "observations": [
                                        {"date": "2020", "value": 10},
                                        {"date": "2021", "value": 20},
                                        {"date": "2022", "value": 30},
                                    ],
                                }
                            ]
                        },
                        "country/CAN": {
                            "orderedFacets": [
                                {
                                    "facetId": "source2",
                                    "observations": [
                                        {"date": "2021", "value": 15},
                                        {"date": "2022", "value": 25},
                                    ],
                                }
                            ]
                        },
                    }
                }
            },
            "facets": {
                "source1": {"importName": "Source One"},
                "source2": {"importName": "Source Two"},
            },
        }
        return ObservationApiResponse.model_validate(api_response_data)

    async def test_data_fetching_and_processing_get_observations_e2e_single_place(
        self, mock_client
    ):
        """Test the full get_observations flow for a single place."""
        # Arrange
        # This mock response is specific to this test and only contains data for the requested place.
        single_place_api_response_data = {
            "byVariable": {
                "var1": {
                    "metadata": {},  # Ensure metadata is present
                    "byEntity": {
                        "country/USA": {
                            "orderedFacets": [
                                {
                                    "facetId": "source1",
                                    "observations": [
                                        {"date": "2020", "value": 10},
                                        {"date": "2021", "value": 20},
                                        {"date": "2022", "value": 30},
                                    ],
                                }
                            ]
                        }
                    },
                }
            },
            "facets": {"source1": {"importName": "Source One"}},
        }
        mock_client.search_places.return_value = {"USA": "country/USA"}
        mock_client.fetch_obs.return_value = ObservationApiResponse.model_validate(
            single_place_api_response_data
        )

        mock_client.fetch_entity_names.return_value = {
            "country/USA": "United States",
            "country/CAN": "Canada",
        }
        mock_client.fetch_entity_types.return_value = {
            "country/USA": ["Country"],
            "country/CAN": ["Country"],
        }

        # Act
        result = await get_observations(
            client=mock_client,
            variable_dcid="var1",
            place_name="USA",
            date=ObservationDateType.RANGE,
            date_range_start="2021",
            date_range_end="2022",
        )

        # Assert
        assert isinstance(result, ObservationToolResponse)
        assert result.variable_dcid == "var1"
        assert result.resolved_parent_place is None
        assert result.child_place_type is None

        # Check observations
        assert len(result.place_observations) == 1
        obs = result.place_observations[0]
        assert obs.place.dcid == "country/USA"
        assert obs.place.name == "United States"
        assert obs.place.type_of == ["Country"]
        assert len(obs.time_series) == 2
        assert ("2021", 20) in obs.time_series
        assert ("2022", 30) in obs.time_series

        # Check source info
        assert result.source_metadata.source_id == "source1"
        assert result.source_metadata.import_name == "Source One"
        assert len(result.alternative_sources) == 0  # No other sources for USA

    async def test_data_fetching_and_processing_get_observations_e2e_child_places(
        self, mock_client
    ):
        """Test observation retrieval for child places of a parent."""
        # Arrange
        mock_client.search_places.return_value = {"California": "country/USA/state/CA"}

        api_response_data = {
            "byVariable": {
                "var1": {
                    "byEntity": {
                        "geoId/06001": {
                            "orderedFacets": [
                                {
                                    "facetId": "source1",
                                    "observations": [{"date": "2022", "value": 100}],
                                }
                            ]
                        },
                        "geoId/06037": {
                            "orderedFacets": [
                                {
                                    "facetId": "source1",
                                    "observations": [{"date": "2022", "value": 200}],
                                }
                            ]
                        },
                        "geoId/06085": {  # Santa Clara, different source
                            "orderedFacets": [
                                {
                                    "facetId": "source2",
                                    "observations": [{"date": "2022", "value": 300}],
                                }
                            ]
                        },
                    }
                }
            },
            "facets": {
                "source1": {"importName": "Source One"},
                "source2": {"importName": "Source Two"},
            },
        }
        mock_api_response = ObservationApiResponse.model_validate(api_response_data)
        mock_client.fetch_obs.return_value = mock_api_response

        mock_client.fetch_entity_names.return_value = {
            "country/USA/state/CA": "California",
            "geoId/06001": "Alameda County",
            "geoId/06037": "Los Angeles County",
            "geoId/06085": "Santa Clara County",
        }
        mock_client.fetch_entity_types.return_value = {
            "country/USA/state/CA": ["State"],
            "geoId/06001": ["County"],
            "geoId/06037": ["County"],
            "geoId/06085": ["County"],
        }

        # Act
        result = await get_observations(
            client=mock_client,
            variable_dcid="var1",
            place_name="California",
            child_place_type="County",
            date="latest",
        )

        # Assert
        assert result.resolved_parent_place.name == "California"
        assert result.child_place_type == "County"
        # All 3 counties should be in the response
        assert len(result.place_observations) == 3

        # Check that the observations are correct
        obs_by_dcid = {obs.place.dcid: obs for obs in result.place_observations}
        # Alameda and LA have data from the primary source (source1)
        assert len(obs_by_dcid["geoId/06001"].time_series) == 1
        assert obs_by_dcid["geoId/06001"].time_series[0] == ("2022", 100.0)
        assert len(obs_by_dcid["geoId/06037"].time_series) == 1
        assert obs_by_dcid["geoId/06037"].time_series[0] == ("2022", 200.0)
        # Santa Clara has no data from source1, so its time_series is empty
        assert len(obs_by_dcid["geoId/06085"].time_series) == 0

        # Check that source2 is listed as an alternative
        assert len(result.alternative_sources) == 1
        alt_source = result.alternative_sources[0]
        assert alt_source.source_id == "source2"
        assert alt_source.place_count == 1

    async def test_data_fetching_unit_field(self, mock_client):
        """Tests that date='latest' fetches only the latest observation."""
        # Arrange
        mock_client.search_places.return_value = {"USA": "country/USA"}
        mock_client.fetch_obs.return_value = ObservationApiResponse.model_validate(
            {
                "byVariable": {
                    "var1": {
                        "metadata": {"unit": "USDollar"},
                        "byEntity": {
                            "country/USA": {
                                "orderedFacets": [
                                    {
                                        "facetId": "source1",
                                        "observations": [
                                            {"date": "2022", "value": 30},
                                        ],
                                    }
                                ]
                            }
                        },
                    }
                },
                "facets": {"source1": {"importName": "Source One", "unit": "USDollar"}},
            }
        )
        mock_client.fetch_entity_names.return_value = {"country/USA": "United States"}
        mock_client.fetch_entity_types.return_value = {"country/USA": ["Country"]}

        # Act
        result = await get_observations(
            client=mock_client,
            variable_dcid="var1",
            place_name="USA",
        )

        # Assert
        assert result.source_metadata.unit == "USDollar"

    async def test_data_fetching_date_filtering_date_latest(self, mock_client):
        """Tests that date='latest' fetches only the latest observation."""
        # Arrange
        mock_client.search_places.return_value = {"USA": "country/USA"}
        mock_client.fetch_obs.return_value = ObservationApiResponse.model_validate(
            {
                "byVariable": {
                    "var1": {
                        "byEntity": {
                            "country/USA": {
                                "orderedFacets": [
                                    {
                                        "facetId": "source1",
                                        "observations": [  # Only the latest observation is returned by the mock
                                            {"date": "2022", "value": 30},
                                        ],
                                    }
                                ]
                            }
                        }
                    }
                },
                "facets": {"source1": {"importName": "Source One"}},
            }
        )
        mock_client.fetch_entity_names.return_value = {"country/USA": "United States"}
        mock_client.fetch_entity_types.return_value = {"country/USA": ["Country"]}

        # Act
        result = await get_observations(
            client=mock_client,
            variable_dcid="var1",
            place_name="USA",
            date="latest",
        )

        # Assert
        assert len(result.place_observations) == 1
        obs = result.place_observations[0]
        assert len(obs.time_series) == 1
        assert obs.time_series[0] == ("2022", 30)
        # Verify the correct API call was made
        mock_client.fetch_obs.assert_called_once()
        assert (
            mock_client.fetch_obs.call_args[0][0].date_type
            == ObservationDateType.LATEST
        )

    async def test_source_selection_primary_source_selection(self, mock_client):
        """Tests that the source with data for the most places is chosen as primary."""
        # Arrange
        mock_client.search_places.return_value = {"California": "country/USA/state/CA"}
        api_response_data = {
            "byVariable": {
                "var1": {
                    "byEntity": {
                        "geoId/06001": {
                            "orderedFacets": [
                                {
                                    "facetId": "source1",
                                    "observations": [{"date": "2022", "value": 100}],
                                }
                            ]
                        },
                        "geoId/06037": {
                            "orderedFacets": [
                                {
                                    "facetId": "source1",
                                    "observations": [{"date": "2022", "value": 200}],
                                }
                            ]
                        },
                        "geoId/06085": {  # Santa Clara, different source
                            "orderedFacets": [
                                {
                                    "facetId": "source2",
                                    "observations": [{"date": "2022", "value": 300}],
                                }
                            ]
                        },
                    }
                }
            },
            "facets": {
                "source1": {"importName": "Source One"},
                "source2": {"importName": "Source Two"},
            },
        }
        mock_api_response = ObservationApiResponse.model_validate(api_response_data)
        mock_client.fetch_obs.return_value = mock_api_response
        mock_client.fetch_entity_names.return_value = {
            "country/USA/state/CA": "California",
            "geoId/06001": "Alameda County",
            "geoId/06037": "Los Angeles County",
            "geoId/06085": "Santa Clara County",
        }
        mock_client.fetch_entity_types.return_value = {
            "country/USA/state/CA": ["State"],
            "geoId/06001": ["County"],
            "geoId/06037": ["County"],
            "geoId/06085": ["County"],
        }

        # Act
        result = await get_observations(
            client=mock_client,
            variable_dcid="var1",
            place_name="California",
            child_place_type="County",
        )

        # Assert
        assert result.source_metadata.source_id == "source1"

        # Check alternative sources
        assert len(result.alternative_sources) == 1
        alt_source = result.alternative_sources[0]
        assert alt_source.source_id == "source2"
        assert alt_source.place_count == 1

    async def test_source_selection_single_place_with_alternative_source(
        self, mock_client
    ):
        """
        Tests that for a single place response, alternative sources have
        place_count set to None.
        """
        # Arrange
        # Mock API response with two sources for a single place
        api_response_data = {
            "byVariable": {
                "var1": {
                    "byEntity": {
                        "country/USA": {
                            "orderedFacets": [
                                {
                                    "facetId": "source1",  # More observations, will be primary
                                    "observations": [
                                        {"date": "2021", "value": 20},
                                        {"date": "2022", "value": 30},
                                    ],
                                },
                                {
                                    "facetId": "source2",
                                    "observations": [{"date": "2022", "value": 25}],
                                },
                            ]
                        }
                    }
                }
            },
            "facets": {
                "source1": {"importName": "Source One"},
                "source2": {"importName": "Source Two"},
            },
        }
        mock_client.search_places.return_value = {"USA": "country/USA"}
        mock_client.fetch_obs.return_value = ObservationApiResponse.model_validate(
            api_response_data
        )
        mock_client.fetch_entity_names.return_value = {"country/USA": "United States"}
        mock_client.fetch_entity_types.return_value = {"country/USA": ["Country"]}

        # Act
        result = await get_observations(
            client=mock_client, variable_dcid="var1", place_name="USA"
        )

        # Assert
        assert len(result.alternative_sources) == 1
        alt_source = result.alternative_sources[0]
        assert alt_source.source_id == "source2"
        assert alt_source.place_count is None

    async def test_source_selection_source_override(self, mock_client):
        """Tests that source_override forces the use of a specific source."""
        # Arrange
        mock_client.search_places.return_value = {"USA": "country/USA"}
        api_response_data = {
            "byVariable": {
                "var1": {
                    "byEntity": {
                        "country/USA": {
                            "orderedFacets": [
                                {
                                    "facetId": "source1",
                                    "observations": [{"date": "2022", "value": 100}],
                                },
                                {
                                    "facetId": "source2",
                                    "observations": [{"date": "2022", "value": 200}],
                                },
                            ]
                        }
                    }
                }
            },
            "facets": {
                "source1": {"importName": "Source One"},
                "source2": {"importName": "Source Two"},
            },
        }
        mock_client.fetch_obs.return_value = ObservationApiResponse.model_validate(
            api_response_data
        )
        mock_client.fetch_entity_names.return_value = {"country/USA": "United States"}
        mock_client.fetch_entity_types.return_value = {"country/USA": ["Country"]}

        # Act: Override to use source2
        result = await get_observations(
            client=mock_client,
            variable_dcid="var1",
            place_name="USA",
            source_override="source2",
        )

        # Assert
        assert result.source_metadata.source_id == "source2"
        assert result.place_observations[0].time_series[0] == ("2022", 200)
        # No alternatives should be listed when a source is selected
        assert len(result.alternative_sources) == 0

    @pytest.mark.parametrize(
        ("date1", "date2", "expected_primary_source"),
        [
            ("2022-01", "2022-02", "source2"),  # YYYY-MM
            ("2022-02", "2022-01", "source1"),  # YYYY-MM
            ("2022-01-15", "2022-01-16", "source2"),  # YYYY-MM-DD
            ("2022", "2022-06", "source2"),  # YYYY vs YYYY-MM
            ("2022-06", "2022", "source1"),  # YYYY-MM vs YYYY
            ("2022-01-16", "2022-01-15", "source1"),  # YYYY-MM-DD
            ("2022-02", "2022-01-15", "source1"),  # Mixed Granularity
        ],
    )
    async def test_source_selection_primary_source_tiebreaker_by_latest_date(
        self, mock_client, date1, date2, expected_primary_source
    ):
        """
        Tests that the latest date is used as a tie-breaker when place and
        observation counts are equal, across various date formats.
        """
        # Arrange
        # Two sources, each with one place and one observation.
        # The only difference is the date of the observation.
        api_response_data = {
            "byVariable": {
                "var1": {
                    "byEntity": {
                        "geoId/01": {  # Place 1
                            "orderedFacets": [
                                {
                                    "facetId": "source1",
                                    "observations": [{"date": date1, "value": 100}],
                                }
                            ]
                        },
                        "geoId/02": {  # Place 2
                            "orderedFacets": [
                                {
                                    "facetId": "source2",
                                    "observations": [{"date": date2, "value": 200}],
                                }
                            ]
                        },
                    }
                }
            },
            "facets": {
                "source1": {"importName": "Source One"},
                "source2": {"importName": "Source Two"},
            },
        }
        mock_client.search_places.return_value = {"USA": "country/USA"}
        mock_client.fetch_obs.return_value = ObservationApiResponse.model_validate(
            api_response_data
        )
        mock_client.fetch_entity_names.return_value = {
            "country/USA": "USA",
            "geoId/01": "Place 1",
            "geoId/02": "Place 2",
        }
        mock_client.fetch_entity_types.return_value = {
            "country/USA": ["Country"],
            "geoId/01": ["State"],
            "geoId/02": ["State"],
        }

        # Act
        result = await get_observations(
            client=mock_client,
            variable_dcid="var1",
            place_name="USA",
            child_place_type="State",
        )

        # Assert
        assert result.source_metadata.source_id == expected_primary_source

    async def test_source_selection_primary_source_tiebreaker_by_source_id(
        self, mock_client
    ):
        """
        Tests that source_id is the final tie-breaker when all other metrics
        are equal.
        """
        # Arrange: Everything is identical except the source ID.
        api_response_data = {
            "byVariable": {
                "var1": {
                    "byEntity": {
                        "geoId/01": {
                            "orderedFacets": [
                                {
                                    "facetId": "sourceA",
                                    "observations": [{"date": "2022", "value": 100}],
                                }
                            ]
                        },
                        "geoId/02": {
                            "orderedFacets": [
                                {
                                    "facetId": "sourceB",
                                    "observations": [{"date": "2022", "value": 100}],
                                }
                            ]
                        },
                    }
                }
            },
            "facets": {"sourceA": {}, "sourceB": {}},
        }
        mock_client.fetch_obs.return_value = ObservationApiResponse.model_validate(
            api_response_data
        )
        mock_client.fetch_entity_names.return_value = {}
        mock_client.fetch_entity_types.return_value = {}

        # Act
        result = await get_observations(
            client=mock_client, variable_dcid="var1", place_dcid="any"
        )

        # Assert: max() on strings "sourceA", "sourceB" will choose "sourceB"
        assert result.source_metadata.source_id == "sourceB"


@pytest.mark.asyncio
class TestSearchIndicators:
    """Tests for the search_indicators service function."""

    @pytest.mark.asyncio
    async def test_search_indicators_browse_mode_basic(self):
        """Test basic search in browse mode without place filtering."""
        mock_client = Mock()
        mock_client.fetch_indicators = AsyncMock(
            return_value={"topics": [], "variables": [], "lookups": {}}
        )
        mock_client.fetch_entity_names = Mock(return_value={})

        result = await search_indicators(client=mock_client, query="health")

        assert result.topics is not None
        assert result.variables is not None
        assert result.dcid_name_mappings is not None
        assert result.status == "SUCCESS"
        mock_client.fetch_indicators.assert_called_once_with(
            query="health", place_dcids=[], include_topics=True, max_results=10
        )

    @pytest.mark.asyncio
    async def test_search_indicators_browse_mode_with_places(self):
        """Test search in browse mode with place filtering."""
        mock_client = Mock()
        mock_client.search_places = AsyncMock(return_value={"France": "country/FRA"})
        mock_client.fetch_indicators = AsyncMock(
            return_value={
                "topics": [{"dcid": "topic/trade"}],
                "variables": [
                    {"dcid": "TradeExports_FRA"},
                    {"dcid": "TradeImports_FRA"},
                ],
                "lookups": {
                    "topic/trade": "Trade",
                    "TradeExports_FRA": "Exports to France",
                    "TradeImports_FRA": "Imports from France",
                },
            }
        )
        mock_client.fetch_entity_names = AsyncMock(
            return_value={
                "topic/trade": "Trade",
                "TradeExports_FRA": "Exports to France",
                "TradeImports_FRA": "Imports from France",
            }
        )

        result = await search_indicators(
            client=mock_client, query="trade", places=["France"]
        )

        # Should have both topics and variables in expected order
        expected_topic_dcids = ["topic/trade"]
        expected_variable_dcids = ["TradeExports_FRA", "TradeImports_FRA"]
        actual_topic_dcids = [t.dcid for t in result.topics]
        actual_variable_dcids = [v.dcid for v in result.variables]
        assert actual_topic_dcids == expected_topic_dcids
        assert actual_variable_dcids == expected_variable_dcids

    @pytest.mark.asyncio
    async def test_search_indicators_browse_mode_with_custom_per_search_limit(self):
        """Test search in browse mode with custom per_search_limit parameter."""
        mock_client = Mock()
        mock_client.fetch_indicators = AsyncMock(
            return_value={
                "topics": [{"dcid": "topic/health"}],
                "variables": [{"dcid": "Count_Person"}],
                "lookups": {"topic/health": "Health", "Count_Person": "Population"},
            }
        )
        mock_client.fetch_entity_names = AsyncMock(
            return_value={"topic/health": "Health", "Count_Person": "Population"}
        )

<<<<<<< HEAD
        await search_indicators(
            client=mock_client, query="health", mode="browse", per_search_limit=5
=======
        result = await search_indicators(
            client=mock_client, query="health", per_search_limit=5
>>>>>>> fda5b474
        )

        # Verify per_search_limit was passed to client
        mock_client.fetch_indicators.assert_called_once_with(
            query="health", place_dcids=[], include_topics=True, max_results=5
        )

    @pytest.mark.asyncio
    async def test_search_indicators_browse_mode_per_search_limit_validation(self):
        """Test per_search_limit parameter validation in browse mode."""
        mock_client = Mock()

        # Test invalid per_search_limit values
        with pytest.raises(
            ValueError, match="per_search_limit must be between 1 and 100"
        ):
            await search_indicators(
                client=mock_client, query="health", per_search_limit=0
            )

        with pytest.raises(
            ValueError, match="per_search_limit must be between 1 and 100"
        ):
            await search_indicators(
                client=mock_client, query="health", per_search_limit=101
            )

        # Test valid per_search_limit values
        mock_client.fetch_indicators = AsyncMock(return_value={})

        # Should not raise for valid values
        await search_indicators(client=mock_client, query="health", per_search_limit=1)
        await search_indicators(
<<<<<<< HEAD
            client=mock_client, query="health", mode="browse", per_search_limit=1
        )
        await search_indicators(
            client=mock_client, query="health", mode="browse", per_search_limit=100
        )

    @pytest.mark.asyncio
    async def test_search_indicators_browse_mode_default_mode(self):
        """Test that browse mode is the default when mode is not specified."""
        mock_client = Mock()
        mock_client.fetch_indicators = AsyncMock(
            return_value={"topics": [], "variables": [], "lookups": {}}
        )
        mock_client.fetch_entity_names = Mock(return_value={})

        await search_indicators(client=mock_client, query="health")

        mock_client.fetch_indicators.assert_called_once_with(
            query="health", mode=SearchMode.BROWSE, place_dcids=[], max_results=10
=======
            client=mock_client, query="health", per_search_limit=100
>>>>>>> fda5b474
        )

    @pytest.mark.asyncio
    async def test_search_indicators_exclude_topics(self):
        """Test basic search in lookup mode with a single place."""
        mock_client = Mock()
        mock_client.search_places = AsyncMock(return_value={"USA": "country/USA"})
        mock_client.fetch_indicators = AsyncMock(
            return_value={
                "variables": [{"dcid": "Count_Person"}, {"dcid": "Count_Household"}],
            }
        )
        mock_client.fetch_entity_names = AsyncMock(
            return_value={
                "Count_Person": "Population",
                "Count_Household": "Households",
                "country/USA": "USA",
            }
        )

        result = await search_indicators(
            client=mock_client, query="health", places=["USA"], include_topics=False
        )

        # Should have variables with dcid and places_with_data in expected order
        expected_variable_dcids = ["Count_Person", "Count_Household"]
        actual_variable_dcids = [v.dcid for v in result.variables]
        assert actual_variable_dcids == expected_variable_dcids

    @pytest.mark.asyncio
    async def test_search_indicators_exclude_topics_merge_results(self):
        """Test that results from multiple bilateral searches are properly merged and deduplicated."""
        mock_client = Mock()
        mock_client.search_places = AsyncMock(
            return_value={"France": "country/FRA", "Germany": "country/DEU"}
        )
        mock_client.fetch_indicators = AsyncMock(
            side_effect=[
                {
                    "variables": [{"dcid": "TradeExports_FRA"}]
                },  # Base query with both places
                {
                    "variables": [
                        {"dcid": "TradeExports_DEU"},
                        {"dcid": "TradeExports_FRA"},
                    ]
                },  # query + France (filtered by Germany)
                {
                    "variables": [{"dcid": "TradeExports_FRA"}]
                },  # query + Germany (filtered by France)
            ]
        )
        mock_client.fetch_entity_names = AsyncMock(
            return_value={
                "TradeExports_FRA": "Exports to France",
                "TradeExports_DEU": "Exports to Germany",
                "country/FRA": "France",
                "country/DEU": "Germany",
            }
        )

        result = await search_indicators(
            client=mock_client,
            query="trade",
            places=["France", "Germany"],
            include_topics=False,
            maybe_bilateral=True,
        )

        # Should have deduplicated variables in expected order
        assert result.topics == []
        expected_variable_dcids = ["TradeExports_FRA", "TradeExports_DEU"]
        actual_variable_dcids = [v.dcid for v in result.variables]
        assert actual_variable_dcids == expected_variable_dcids

    @pytest.mark.asyncio
    async def test_search_indicators_exclude_topics_per_search_limit_validation(self):
        """Test per_search_limit parameter when topics are excluded."""
        mock_client = Mock()

        # Test invalid per_search_limit values
        with pytest.raises(
            ValueError, match="per_search_limit must be between 1 and 100"
        ):
            await search_indicators(
                client=mock_client,
                query="health",
                include_topics=False,
                per_search_limit=0,
            )

        with pytest.raises(
            ValueError, match="per_search_limit must be between 1 and 100"
        ):
            await search_indicators(
                client=mock_client,
                query="health",
                include_topics=False,
                per_search_limit=101,
            )

        # Test valid per_search_limit values with place (so lookup mode is actually used)
        mock_client.search_places = AsyncMock(return_value={"USA": "country/USA"})
        mock_client.fetch_indicators = AsyncMock(return_value={"variables": []})
        mock_client.fetch_entity_names = AsyncMock(return_value={"country/USA": "USA"})

        # Should not raise for valid values
        await search_indicators(
            client=mock_client,
            query="health",
            places=["USA"],
            include_topics=False,
            per_search_limit=1,
        )
        await search_indicators(
            client=mock_client,
            query="health",
            places=["USA"],
            include_topics=False,
            per_search_limit=100,
        )

    @pytest.mark.asyncio
    async def test_search_indicators_exclude_topics_no_places(self):
        """Test that lookup mode works when no places are provided."""
        mock_client = Mock()
        mock_client.fetch_indicators = AsyncMock(
            return_value={
                "variables": [{"dcid": "Count_Person"}],
                "lookups": {"Count_Person": "Population"},
            }
        )
        mock_client.fetch_entity_names = AsyncMock(
            return_value={"Count_Person": "Population"}
        )

        # Call with lookup mode but no places - should automatically fall back to browse mode
        result = await search_indicators(
            client=mock_client,
            query="health",
            include_topics=False,  # No places provided
        )

        # Should return lookup mode results (variables only)
        assert result.topics == []
        assert result.variables is not None
        assert result.dcid_name_mappings is not None
        assert result.status == "SUCCESS"
        mock_client.fetch_indicators.assert_called_once_with(
            query="health", place_dcids=[], include_topics=False, max_results=10
        )

    @pytest.mark.asyncio
    async def test_search_indicators_places_parameter_behavior(self):
        """Test places parameter behavior across browse and lookup modes."""
        mock_client = Mock()
        mock_client.search_places = AsyncMock(
            return_value={
                "France": "country/FRA",
                "USA": "country/USA",
                "Canada": "country/CAN",
            }
        )
        mock_client.fetch_indicators = AsyncMock(
            return_value={"topics": [], "variables": [], "lookups": {}}
        )
        mock_client.fetch_entity_names = Mock(return_value={})

        # Test 1: Single place including topics
        result = await search_indicators(
            client=mock_client,
            query="trade exports",
            places=["France"],
        )
        assert result.status == "SUCCESS"
        mock_client.search_places.assert_called_with(["France"])
        mock_client.fetch_indicators.assert_called_once_with(
            query="trade exports",
            place_dcids=["country/FRA"],
            include_topics=True,
            max_results=10,
        )

        # Reset mocks for next test
        mock_client.reset_mock()
        mock_client.search_places = AsyncMock(return_value={"France": "country/FRA"})
        mock_client.fetch_indicators = AsyncMock(
            return_value={"topics": [], "variables": [], "lookups": {}}
        )
        mock_client.fetch_entity_names = Mock(return_value={})

        # Test 2: Single place variables-only
        result = await search_indicators(
            client=mock_client,
            query="trade exports",
            places=["France"],
            include_topics=False,
        )
        assert result.status == "SUCCESS"
        mock_client.search_places.assert_called_with(["France"])
        mock_client.fetch_indicators.assert_called_once_with(
            query="trade exports",
            place_dcids=["country/FRA"],
            include_topics=False,
            max_results=10,
        )

        # Reset mocks for next test
        mock_client.reset_mock()
        mock_client.search_places = AsyncMock(
            return_value={
                "USA": "country/USA",
                "Canada": "country/CAN",
                "Mexico": "country/MEX",
            }
        )
        mock_client.fetch_indicators = AsyncMock(
            return_value={"topics": [], "variables": [], "lookups": {}}
        )
        mock_client.fetch_entity_names = Mock(return_value={})

        # Test 3: Multiple places including topics
        result = await search_indicators(
            client=mock_client,
            query="trade exports",
            places=["USA", "Canada", "Mexico"],
        )
        assert result.status == "SUCCESS"
        mock_client.search_places.assert_called_with(["USA", "Canada", "Mexico"])
        mock_client.fetch_indicators.assert_called_once_with(
            query="trade exports",
            place_dcids=["country/USA", "country/CAN", "country/MEX"],
            include_topics=True,
            max_results=10,
        )

    @pytest.mark.asyncio
    async def test_search_indicators_maybe_bilateral_behavior(self):
        """Test maybe_bilateral parameter behavior across browse and lookup modes."""
        mock_client = Mock()
        mock_client.search_places = AsyncMock(
            return_value={"USA": "country/USA", "France": "country/FRA"}
        )
        mock_client.fetch_indicators = AsyncMock(
            return_value={"topics": [], "variables": [], "lookups": {}}
        )
        mock_client.fetch_entity_names = Mock(return_value={})

        # Test 1: Maybe bilateral including topics
        result = await search_indicators(
            client=mock_client,
            query="trade exports",
            places=["USA", "France"],
            maybe_bilateral=True,
        )
        assert result.status == "SUCCESS"
        mock_client.search_places.assert_called_with(["USA", "France"])
        assert mock_client.fetch_indicators.call_count == 3

        # Assert the actual queries fetch_indicators was called with
        calls = mock_client.fetch_indicators.call_args_list
        # The first call should be with USA appended to query
        assert calls[0].kwargs == {
            "query": "trade exports USA",
            "place_dcids": ["country/USA", "country/FRA"],
            "include_topics": True,
            "max_results": 10,
        }
        # The second call should be with France appended to query
        assert calls[1].kwargs == {
            "query": "trade exports France",
            "place_dcids": ["country/USA", "country/FRA"],
            "include_topics": True,
            "max_results": 10,
        }
        # The third call should be the original query with both place DCIDs
        assert calls[2].kwargs == {
            "query": "trade exports",
            "place_dcids": ["country/USA", "country/FRA"],
            "include_topics": True,
            "max_results": 10,
        }

        # Reset mocks for next test
        mock_client.reset_mock()
        mock_client.search_places = AsyncMock(
            return_value={"USA": "country/USA", "France": "country/FRA"}
        )
        mock_client.fetch_indicators = AsyncMock(
            return_value={"topics": [], "variables": [], "lookups": {}}
        )
        mock_client.fetch_entity_names = Mock(return_value={})

        # Test 2: Maybe bilateral variables-only
        result = await search_indicators(
            client=mock_client,
            query="trade exports",
            places=["USA", "France"],
            include_topics=False,
            maybe_bilateral=True,
        )
        assert result.status == "SUCCESS"
        mock_client.search_places.assert_called_with(["USA", "France"])
        assert mock_client.fetch_indicators.call_count == 3

        # Assert the same query rewriting behavior
        calls = mock_client.fetch_indicators.call_args_list
        # The first call should be with USA appended to query
        assert calls[0].kwargs == {
            "query": "trade exports USA",
            "place_dcids": ["country/USA", "country/FRA"],
            "include_topics": False,
            "max_results": 10,
        }
        # The second call should be with France appended to query
        assert calls[1].kwargs == {
            "query": "trade exports France",
            "place_dcids": ["country/USA", "country/FRA"],
            "include_topics": False,
            "max_results": 10,
        }
        # The third call should be the original query with both place DCIDs
        assert calls[2].kwargs == {
            "query": "trade exports",
            "place_dcids": ["country/USA", "country/FRA"],
            "include_topics": False,
            "max_results": 10,
        }

    @pytest.mark.asyncio
    async def test_search_indicators_parameter_validation(self):
        """Test parameter validation for new place parameters."""
        mock_client = Mock()
        mock_client.search_places = AsyncMock(
            return_value={"USA": "country/USA", "France": "country/FRA"}
        )
        mock_client.fetch_indicators = AsyncMock(return_value={"variables": []})
        mock_client.fetch_entity_names = AsyncMock(return_value={})

        # Test maybe_bilateral=True with places (should work)
        result = await search_indicators(
            client=mock_client,
            query="test",
            places=["USA", "France"],
            maybe_bilateral=True,
        )
        assert result.status == "SUCCESS"
        assert mock_client.fetch_indicators.call_count == 3  # len(places) + 1

        # Test maybe_bilateral=False with places (should work)
        mock_client.reset_mock()
        mock_client.search_places = AsyncMock(
            return_value={"USA": "country/USA", "France": "country/FRA"}
        )
        mock_client.fetch_indicators = AsyncMock(return_value={"variables": []})
        mock_client.fetch_entity_names = Mock(return_value={})

        result = await search_indicators(
            client=mock_client,
            query="test",
            places=["USA", "France"],
            maybe_bilateral=False,
        )
        assert result.status == "SUCCESS"
        assert mock_client.fetch_indicators.call_count == 1  # single search

        # Test valid combinations (should not raise)
        # Single place
        result = await search_indicators(
            client=mock_client,
            query="test",
            places=["USA"],
        )
        assert result.status == "SUCCESS"

        # Multiple places
        result = await search_indicators(
            client=mock_client,
            query="test",
            places=["USA", "Canada"],
        )
        assert result.status == "SUCCESS"

        # Maybe bilateral with places
        result = await search_indicators(
            client=mock_client,
            query="test",
            places=["USA", "France"],
            maybe_bilateral=True,
        )
        assert result.status == "SUCCESS"

        # No places
        result = await search_indicators(client=mock_client, query="test")
        assert result.status == "SUCCESS"<|MERGE_RESOLUTION|>--- conflicted
+++ resolved
@@ -16,7 +16,6 @@
 
 import pytest
 from datacommons_mcp.clients import DCClient
-<<<<<<< HEAD
 from datacommons_mcp.data_models.observations import (
     ObservationApiResponse,
     ObservationDateType,
@@ -26,10 +25,6 @@
 from datacommons_mcp.exceptions import (
     DataLookupError,
 )
-=======
-from datacommons_mcp.data_models.observations import ObservationPeriod
-from datacommons_mcp.exceptions import DataLookupError
->>>>>>> fda5b474
 from datacommons_mcp.services import (
     _validate_and_build_request,
     get_observations,
@@ -806,13 +801,8 @@
             return_value={"topic/health": "Health", "Count_Person": "Population"}
         )
 
-<<<<<<< HEAD
         await search_indicators(
-            client=mock_client, query="health", mode="browse", per_search_limit=5
-=======
-        result = await search_indicators(
             client=mock_client, query="health", per_search_limit=5
->>>>>>> fda5b474
         )
 
         # Verify per_search_limit was passed to client
@@ -846,29 +836,7 @@
         # Should not raise for valid values
         await search_indicators(client=mock_client, query="health", per_search_limit=1)
         await search_indicators(
-<<<<<<< HEAD
-            client=mock_client, query="health", mode="browse", per_search_limit=1
-        )
-        await search_indicators(
-            client=mock_client, query="health", mode="browse", per_search_limit=100
-        )
-
-    @pytest.mark.asyncio
-    async def test_search_indicators_browse_mode_default_mode(self):
-        """Test that browse mode is the default when mode is not specified."""
-        mock_client = Mock()
-        mock_client.fetch_indicators = AsyncMock(
-            return_value={"topics": [], "variables": [], "lookups": {}}
-        )
-        mock_client.fetch_entity_names = Mock(return_value={})
-
-        await search_indicators(client=mock_client, query="health")
-
-        mock_client.fetch_indicators.assert_called_once_with(
-            query="health", mode=SearchMode.BROWSE, place_dcids=[], max_results=10
-=======
             client=mock_client, query="health", per_search_limit=100
->>>>>>> fda5b474
         )
 
     @pytest.mark.asyncio
