--- conflicted
+++ resolved
@@ -22,8 +22,6 @@
 from datacommons_mcp.data_models.enums import SearchScope
 from datacommons_mcp.data_models.settings import BaseDCSettings, CustomDCSettings
 from datacommons_mcp.settings import get_dc_settings
-<<<<<<< HEAD
-=======
 
 
 @pytest.fixture
@@ -34,20 +32,10 @@
     # This inner function will be the fixture's return value
     def _patch_env(env_vars):
         return patch.dict(os.environ, env_vars, clear=True)
->>>>>>> 2fb48bbb
 
     return _patch_env
 
 
-<<<<<<< HEAD
-    def test_get_dc_settings_base(self):
-        """Test base DC settings returns BaseDCSettings."""
-        with patch.dict(os.environ, {"DC_API_KEY": "test_key", "DC_TYPE": "base"}):
-            settings = get_dc_settings()
-
-            assert isinstance(settings, BaseDCSettings)
-            assert settings.dc_type == "base"
-=======
 class TestBaseSettings:
     """Test suite for loading BaseDCSettings."""
 
@@ -58,211 +46,11 @@
             settings = get_dc_settings()
 
             assert isinstance(settings, BaseDCSettings)
->>>>>>> 2fb48bbb
             assert settings.api_key == "test_key"
             assert settings.sv_search_base_url == "https://datacommons.org"
             assert settings.base_index == "base_uae_mem"
             assert settings.topic_cache_path is None
 
-<<<<<<< HEAD
-    def test_get_dc_settings_custom(self):
-        """Test custom DC settings returns CustomDCSettings."""
-        with patch.dict(
-            os.environ,
-            {
-                "DC_API_KEY": "test_key",
-                "DC_TYPE": "custom",
-                "CUSTOM_DC_URL": "https://test.com",
-            },
-        ):
-            settings = get_dc_settings()
-
-            assert isinstance(settings, CustomDCSettings)
-            assert settings.dc_type == "custom"
-            assert settings.api_key == "test_key"
-            assert settings.custom_dc_url == "https://test.com"
-            assert settings.api_base_url == "https://test.com/core/api/v2/"
-            assert settings.search_scope == SearchScope.BASE_AND_CUSTOM
-            assert settings.base_index == "medium_ft"
-            assert settings.custom_index == "user_all_minilm_mem"
-            assert settings.root_topic_dcids is None
-
-    def test_get_dc_settings_missing_api_key(self):
-        """Test missing required API key raises error."""
-        with patch.dict(os.environ, {}, clear=True), pytest.raises(ValueError, match="DC_API_KEY"):
-                get_dc_settings()
-
-    def test_get_dc_settings_missing_custom_dc_url(self):
-        """Test missing custom DC URL for custom DC raises error."""
-        with patch.dict(os.environ, {"DC_API_KEY": "test_key", "DC_TYPE": "custom"}), pytest.raises(ValueError, match="CUSTOM_DC_URL"):
-                get_dc_settings()
-
-    def test_get_dc_settings_invalid_type(self):
-        """Test invalid DC type raises error."""
-        with patch.dict(os.environ, {"DC_API_KEY": "test_key", "DC_TYPE": "invalid"}), pytest.raises(ValueError, match="Input should be 'base'"):
-                get_dc_settings()
-
-    def test_get_dc_settings_defaults(self):
-        """Test that defaults are applied correctly."""
-        with patch.dict(os.environ, {"DC_API_KEY": "test_key", "DC_TYPE": "base"}):
-            settings = get_dc_settings()
-
-            # Base DC defaults
-            assert settings.sv_search_base_url == "https://datacommons.org"
-            assert settings.base_index == "base_uae_mem"
-
-        with patch.dict(
-            os.environ,
-            {
-                "DC_API_KEY": "test_key",
-                "DC_TYPE": "custom",
-                "CUSTOM_DC_URL": "https://test.com",
-            },
-        ):
-            settings = get_dc_settings()
-
-            # Custom DC defaults
-            assert settings.search_scope == SearchScope.BASE_AND_CUSTOM
-            assert settings.base_index == "medium_ft"
-            assert settings.custom_index == "user_all_minilm_mem"
-
-    def test_get_dc_settings_environment_overrides(self):
-        """Test env vars override defaults."""
-        with patch.dict(
-            os.environ,
-            {
-                "DC_API_KEY": "test_key",
-                "DC_TYPE": "base",
-                "DC_SV_SEARCH_BASE_URL": "https://custom.com",
-                "DC_BASE_INDEX": "custom_index",
-            },
-        ):
-            settings = get_dc_settings()
-
-            assert settings.sv_search_base_url == "https://custom.com"
-            assert settings.base_index == "custom_index"
-
-        with patch.dict(
-            os.environ,
-            {
-                "DC_API_KEY": "test_key",
-                "DC_TYPE": "custom",
-                "CUSTOM_DC_URL": "https://test.com",
-                "DC_SEARCH_SCOPE": "base_only",
-                "DC_BASE_INDEX": "custom_base_index",
-                "DC_CUSTOM_INDEX": "custom_custom_index",
-            },
-        ):
-            settings = get_dc_settings()
-
-            assert settings.search_scope == SearchScope.BASE_ONLY
-            assert settings.base_index == "custom_base_index"
-            assert settings.custom_index == "custom_custom_index"
-
-    def test_get_dc_settings_search_scope_enum(self):
-        """Test SearchScope enum conversion."""
-        with patch.dict(
-            os.environ,
-            {
-                "DC_API_KEY": "test_key",
-                "DC_TYPE": "custom",
-                "CUSTOM_DC_URL": "https://test.com",
-                "DC_SEARCH_SCOPE": "custom_only",
-            },
-        ):
-            settings = get_dc_settings()
-            assert settings.search_scope == SearchScope.CUSTOM_ONLY
-
-        with patch.dict(
-            os.environ,
-            {
-                "DC_API_KEY": "test_key",
-                "DC_TYPE": "custom",
-                "CUSTOM_DC_URL": "https://test.com",
-                "DC_SEARCH_SCOPE": "base_only",
-            },
-        ):
-            settings = get_dc_settings()
-            assert settings.search_scope == SearchScope.BASE_ONLY
-
-    def test_get_dc_settings_root_topic_dcids(self):
-        """Test root topic DCIDs parsing."""
-        with patch.dict(
-            os.environ,
-            {
-                "DC_API_KEY": "test_key",
-                "DC_TYPE": "custom",
-                "CUSTOM_DC_URL": "https://test.com",
-                "DC_ROOT_TOPIC_DCIDS": "topic1,topic2,topic3",
-            },
-        ):
-            settings = get_dc_settings()
-            assert settings.root_topic_dcids == ["topic1", "topic2", "topic3"]
-
-    def test_get_dc_settings_topic_cache_path(self):
-        """Test topic cache path."""
-        with patch.dict(
-            os.environ,
-            {
-                "DC_API_KEY": "test_key",
-                "DC_TYPE": "base",
-                "DC_TOPIC_CACHE_PATH": "/path/to/cache.json",
-            },
-        ):
-            settings = get_dc_settings()
-            assert settings.topic_cache_path == "/path/to/cache.json"
-
-    def test_get_dc_settings_default_dc_type(self):
-        """Test that DC_TYPE defaults to 'base' when not provided."""
-        with patch.dict(os.environ, {"DC_API_KEY": "test_key"}):
-            settings = get_dc_settings()
-            assert settings.dc_type == "base"
-            assert isinstance(settings, BaseDCSettings)
-
-
-class TestSettingsClasses:
-    """Test settings classes directly."""
-
-    def test_base_dc_settings_direct(self):
-        """Test BaseDCSettings class directly."""
-        with patch.dict(os.environ, {"DC_API_KEY": "test_key", "DC_TYPE": "base"}):
-            settings = BaseDCSettings()
-
-            assert settings.dc_type == "base"
-            assert settings.api_key == "test_key"
-            assert settings.sv_search_base_url == "https://datacommons.org"
-            assert settings.base_index == "base_uae_mem"
-
-    def test_custom_dc_settings_direct(self):
-        """Test CustomDCSettings class directly."""
-        with patch.dict(
-            os.environ,
-            {
-                "DC_API_KEY": "test_key",
-                "DC_TYPE": "custom",
-                "CUSTOM_DC_URL": "https://test.com",
-            },
-        ):
-            settings = CustomDCSettings()
-
-            assert settings.dc_type == "custom"
-            assert settings.api_key == "test_key"
-            assert settings.custom_dc_url == "https://test.com"
-            assert settings.api_base_url == "https://test.com/core/api/v2/"
-
-    def test_settings_field_aliases(self):
-        """Test that field aliases work correctly."""
-        with patch.dict(
-            os.environ,
-            {
-                "DC_API_KEY": "test_key",
-                "DC_TYPE": "base",
-                "DC_SV_SEARCH_BASE_URL": "https://custom.com",
-            },
-        ):
-            settings = BaseDCSettings()
-            assert settings.sv_search_base_url == "https://custom.com"
-=======
     def test_loads_with_env_var_overrides(self, isolated_env):
         """Tests that environment variables override defaults for BaseDCSettings."""
         env_vars = {
@@ -353,5 +141,4 @@
             isolated_env(env_vars),
             pytest.raises(ValueError, match="Input should be 'base' or 'custom'"),
         ):
-            get_dc_settings()
->>>>>>> 2fb48bbb
+            get_dc_settings()