# Data Commons MCP Server

This is an experimental MCP server for fetching public information from [Data Commons](https://datacommons.org/).

**This is experimental and subject to change.**

## Requirements

1.  A Data Commons API key. You can get one from [apikeys.datacommons.org](https://apikeys.datacommons.org/).
2.  `uv`. You can find installation instructions at [https://astral.sh/uv](https://astral.sh/uv).

<<<<<<< HEAD
## Getting Started
=======
Option 1: Use the datacommons-mcp cli
```bash
export DC_API_KEY={YOUR_API_KEY}
uv run datacommons-mcp serve (http|stdio)
```

Option 2: Use the fastmcp cli
To start the MCP server, run:
```bash
export DC_API_KEY={YOUR_API_KEY}
cd packages/datacommons-mcp # navigate to package dir
uv run fastmcp run datacommons_mcp/server.py:mcp -t stdio
#  - or -
uv run fastmcp run datacommons_mcp/server.py:mcp -p 8080 -t sse
```
>>>>>>> daf7f4fc

Run the server with `uvx`:

**stdio**

```bash
DC_API_KEY=<your-key> uvx datacommons-mcp serve stdio
```

**http**

This will run the server with SSE on port 8080. You can access it at `http://localhost:8080/sse`.

```bash
DC_API_KEY=<your-key> uvx datacommons-mcp serve http
```

**Debugging**

You can start the MCP inspector on port 6277. Look at the output for the pre-filled proxy auth token URL.

```bash
DC_API_KEY=<your-key> npx @modelcontextprotocol/inspector uvx datacommons-mcp serve stdio
```

> IMPORTANT: Open the inspector via the **pre-filled session token url** which is printed to terminal on server startup.
> * It should look like `http://localhost:6274/?MCP_PROXY_AUTH_TOKEN={session_token}`

Then to connect to this MCP server, enter the following values in the inspector UI:

- Transport Type: `STDIO`
- Command: `uvx`
- Arguments: `datacommons-mcp serve stdio`

Click `Connect`

## Testing with Gemini CLI

You can use this MCP server with the [Gemini CLI](https://github.com/google-gemini/gemini-cli).

Edit your `~/.gemini/settings.json` file and add the following, replacing `<your api key>` with your actual API key:

```json
{
  ...
  "mcpServers": {
    "datacommons-mcp": {
      "command": "uvx",
      "args": [
        "datacommons-mcp",
        "serve",
        "stdio"
      ],
      "env": {
        "DC_API_KEY": "<your api key>"
      }
    }
  }
}
```<|MERGE_RESOLUTION|>--- conflicted
+++ resolved
@@ -9,25 +9,7 @@
 1.  A Data Commons API key. You can get one from [apikeys.datacommons.org](https://apikeys.datacommons.org/).
 2.  `uv`. You can find installation instructions at [https://astral.sh/uv](https://astral.sh/uv).
 
-<<<<<<< HEAD
 ## Getting Started
-=======
-Option 1: Use the datacommons-mcp cli
-```bash
-export DC_API_KEY={YOUR_API_KEY}
-uv run datacommons-mcp serve (http|stdio)
-```
-
-Option 2: Use the fastmcp cli
-To start the MCP server, run:
-```bash
-export DC_API_KEY={YOUR_API_KEY}
-cd packages/datacommons-mcp # navigate to package dir
-uv run fastmcp run datacommons_mcp/server.py:mcp -t stdio
-#  - or -
-uv run fastmcp run datacommons_mcp/server.py:mcp -p 8080 -t sse
-```
->>>>>>> daf7f4fc
 
 Run the server with `uvx`:
 
@@ -87,4 +69,23 @@
     }
   }
 }
-```+```
+
+## Development
+
+### Publishing a New Version
+
+To publish a new version of `datacommons-mcp` to [PyPI](https://pypi.org/project/datacommons-mcp):
+
+1. **Update the version**: Edit `packages/datacommons-mcp/datacommons_mcp/version.py` and increment the version number:
+   ```python
+   __version__ = "0.1.3"  # or whatever the new version should be
+   ```
+
+2. **Automatic publishing**: When your PR is merged to the main branch, the [GitHub Actions workflow](.github/workflows/build-and-publish-datacommons-mcp.yaml) will:
+   - Detect the version bump
+   - Build the package
+   - Publish to PyPI at [https://pypi.org/project/datacommons-mcp](https://pypi.org/project/datacommons-mcp)
+   - Create a git tag for the release
+
+The package will be automatically available on PyPI after the workflow completes successfully. You can monitor the workflow progress at [https://github.com/datacommonsorg/agent-toolkit/actions](https://github.com/datacommonsorg/agent-toolkit/actions).