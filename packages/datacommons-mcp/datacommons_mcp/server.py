# Copyright 2025 Google LLC.
#
# Licensed under the Apache License, Version 2.0 (the "License");
# you may not use this file except in compliance with the License.
# You may obtain a copy of the License at
#
#     http://www.apache.org/licenses/LICENSE-2.0
#
# Unless required by applicable law or agreed to in writing, software
# distributed under the License is distributed on an "AS IS" BASIS,
# WITHOUT WARRANTIES OR CONDITIONS OF ANY KIND, either express or implied.
# See the License for the specific language governing permissions and
# limitations under the License.
"""
Server module for the DC MCP server.
"""

import logging
import types
from typing import Union, get_args, get_origin

from fastmcp import FastMCP
from pydantic import ValidationError
from starlette.requests import Request
from starlette.responses import PlainTextResponse

import datacommons_mcp.settings as settings
from datacommons_mcp.clients import create_dc_client
from datacommons_mcp.data_models.charts import (
    CHART_CONFIG_MAP,
    DataCommonsChartConfig,
    HierarchyLocation,
    MultiPlaceLocation,
    SinglePlaceLocation,
    SingleVariableChart,
)
from datacommons_mcp.data_models.observations import (
    ObservationDateType,
    ObservationToolResponse,
)
from datacommons_mcp.data_models.search import (
    SearchResponse,
)
from datacommons_mcp.services import (
    get_observations as get_observations_service,
)
from datacommons_mcp.services import (
    search_indicators as search_indicators_service,
)

# Configure logging
logger = logging.getLogger(__name__)

# Create client based on settings
try:
    dc_settings = settings.get_dc_settings()
    logger.info("Loaded DC settings:\n%s", dc_settings.model_dump_json(indent=2))
    dc_client = create_dc_client(dc_settings)
except ValidationError as e:
    logger.error("Settings error: %s", e)
    raise
except Exception as e:
    logger.error("Failed to create DC client: %s", e)
    raise

<<<<<<< HEAD
mcp = FastMCP(
    "DC MCP Server",
)
=======
mcp = FastMCP("DC MCP Server")
>>>>>>> c7482bfb


@mcp.custom_route("/health", methods=["GET"])
async def health_check(request: Request) -> PlainTextResponse:  # noqa: ARG001 request param required for decorator
    return PlainTextResponse("OK")


@mcp.tool()
async def get_observations(
    variable_dcid: str,
    place_dcid: str,
    child_place_type: str | None = None,
    source_override: str | None = None,
    date: str = ObservationDateType.LATEST.value,
    date_range_start: str | None = None,
    date_range_end: str | None = None,
) -> ObservationToolResponse:
    """Fetches observations for a statistical variable from Data Commons.

    **CRITICAL: Always validate variable-place combinations first**
    - You **MUST** call `search_indicators` first to verify that the variable exists for the specified place
    - Only use DCIDs returned by `search_indicators` - never guess or assume variable-place combinations
    - This ensures data availability and prevents errors from invalid combinations

    This tool can operate in two primary modes:
    1.  **Single Place Mode**: Get data for one specific place (e.g., "Population of California").
    2.  **Child Places Mode**: Get data for all child places of a certain type within a parent place (e.g., "Population of all counties in California").

    ### Core Logic & Rules

    * **Variable Selection**: You **must** provide the `variable_dcid`.
        * Variable DCIDs are unique identifiers for statistical variables in Data Commons and are returned by prior calls to the
        `search_indicators` tool.

    * **Place Selection**: You **must** provide the `place_dcid`.
        * **Important Note for Bilateral Data**: When fetching data for bilateral variables (e.g., exports from one country to another),
        the `variable_dcid` often encodes one of the places (e.g., `TradeExports_FRA` refers to exports *to* France).
        In such cases, the `place_dcid` parameter in `get_observations` should specify the *other* place involved in the bilateral relationship
        (e.g., the exporter country, such as 'USA' for exports *from* USA).
        The `search_indicators` tool's `places_with_data` field can help identify which place is the appropriate observation source for `place_dcid`.

    * **Mode Selection**:
        * To get data for the specified place (e.g., California), **do not** provide `child_place_type`.
        * To get data for all its children (e.g., all counties in California), you **must also** provide the `child_place_type` (e.g., "County").
          **CRITICAL:** Before calling `get_observations` with `child_place_type`, you **MUST** first call `search_indicators` with child sampling to determine the correct child place type.
          **Child Type Determination Logic:**
          1. Use the `dcid_place_type_mappings` field from the `search_indicators` response to examine the types of sampled child places
          2. Use the type that is common to ALL sampled child places
          3. If more than one type is common to all child places, use the most specific type
          4. If there is no common type across all sampled child places, use the majority type (50%+ threshold) if there's a clear majority
          5. If there is no common type and no clear majority, this tool cannot be called with child-place mode - fall back to single-place mode `get_observations` calls for each place
          **Note:** If you used child sampling in `search_indicators` to validate variable existence, you should still get data for ALL children of that type, not just the sampled subset.

    * **Data Volume Constraint**: When using **Child Places Mode** (when `child_place_type` is set), you **must** be conservative with your date range to avoid requesting too much data.
        * Avoid requesting `'all'` data via the `date` parameter.
        * **Instead, you must either request the `'latest'` data or provide a specific, bounded date range.**

    * **Date Filtering**: The tool filters observations by date using the following priority:
        1.  **`date`**: The `date` parameter is required and can be one of the enum values 'all', 'latest', 'range', or a date string in the format 'YYYY', 'YYYY-MM', or 'YYYY-MM-DD'.
        2.  **Date Range**: If `date` is set to 'range', you must specify a date range using `date_range_start` and/or `date_range_end`.
            * If only `date_range_start` is specified, then the response will contain all observations starting at and after that date (inclusive).
            * If only `date_range_end` is specified, then the response will contain all observations before and up to that date (inclusive).
            * If both are specified, the response contains observations within the provided range (inclusive).
            * Dates must be in `YYYY`, `YYYY-MM`, or `YYYY-MM-DD` format.
        3.  **Default Behavior**: If you do not provide **any** date parameters (`date`, `date_range_start`, or `date_range_end`), the tool will automatically fetch only the `'latest'` observation.

    Args:
      variable_dcid (str, required): The unique identifier (DCID) of the statistical variable.
      place_dcid (str, required): The DCID of the place.
      child_place_type (str, optional): The type of child places to get data for. **Use this to switch to Child Places Mode.**
      source_override (str, optional): An optional source ID to force the use of a specific data source.
      date (str, optional): An optional date filter. Accepts 'all', 'latest', 'range', or single date values of the format 'YYYY', 'YYYY-MM', or 'YYYY-MM-DD'. Defaults to 'latest' if no date parameters are provided.
      date_range_start (str, optional): The start date for a range (inclusive). **Used only if `date` is set to'range'.**
      date_range_end (str, optional): The end date for a range (inclusive). **Used only if `date` is set to'range'.**

    Returns:
        The fetched observation data including:
        - `variable`: Details about the statistical variable requested.
        - `place_observations`: A list of observations, one entry per place. Each entry contains:
            - `place`: Details about the observed place (DCID, name, type).
            - `time_series`: A list of `(date, value)` tuples, where `date` is a string (e.g., "2022-01-01") and `value` is a float.
        - `source_metadata`: Information about the primary data source used.
        - `alternative_sources`: Details about other available data sources.

    """
    # TODO(keyurs): Remove place_name parameter from the service call.
    return await get_observations_service(
        client=dc_client,
        variable_dcid=variable_dcid,
        place_dcid=place_dcid,
        place_name=None,
        child_place_type=child_place_type,
        source_override=source_override,
        date=date,
        date_range_start=date_range_start,
        date_range_end=date_range_end,
    )


# TODO(clincoln8): Add to optional visualization toolset
async def get_datacommons_chart_config(
    chart_type: str,
    chart_title: str,
    variable_dcids: list[str],
    place_dcids: list[str] | None = None,
    parent_place_dcid: str | None = None,
    child_place_type: str | None = None,
) -> DataCommonsChartConfig:
    """Constructs and validates a DataCommons chart configuration.

    This unified factory function serves as a robust constructor for creating
    any type of DataCommons chart configuration from primitive inputs. It uses a
    dispatch map to select the appropriate Pydantic model based on the provided
    `chart_type` and validates the inputs against that model's rules.

    **Crucially** use the DCIDs of variables, places and/or child place types
    returned by other tools as the args to the chart config.

    Valid chart types include:
     - line: accepts multiple variables and either location specification
     - bar: accepts multiple variables and either location specification
     - pie: accepts multiple variables for a single place_dcid
     - map: accepts a single variable for a parent-child spec
        - a heat map based on the provided statistical variable
     - highlight: accepts a single variable and single place_dcid
        - displays a single statistical value for a given place in a nice format
     - ranking: accepts multiple variables for a parent-child spec
        - displays a list of places ranked by the provided statistical variable
     - gauge: accepts a single variable and a single place_dcid
        - displays a single value on a scale range from 0 to 100

    The function supports two mutually exclusive methods for specifying location:
    1. By a specific list of places via `place_dcids`.
    2. By a parent-child relationship via `parent_place_dcid` and
        `child_place_type`.

    Prefer supplying a parent-child relationship pair over a long list of dcids
    where appilicable. If there is an error, it may be worth trying the other
    location option (ie if there is an error with generating a config for a place-dcid
    list, try again with a parent-child relationship if it's relevant).

    It handles all validation internally and returns a strongly-typed Pydantic
    object, ensuring that any downstream consumer receives a valid and complete
    chart configuration.

    Args:
        chart_type: The key for the desired chart type (e.g., "bar", "scatter").
            This determines the required structure and validation rules.
        chart_title: The title to be displayed on the chart header.
        variable_dcids: A list of Data Commons Statistical Variable DCIDs.
            Note: For charts that only accept a single variable, only the first
            element of this list will be used.
        place_dcids: An optional list of specific Data Commons Place DCIDs. Use
            this for charts that operate on one or more enumerated places.
            Cannot be used with `parent_place_dcid` or `child_place_type`.
        parent_place_dcid: An optional DCID for a parent geographical entity.
            Use this for hierarchy-based charts. Must be provided along with
            `child_place_type`.
        child_place_type: An optional entity type for child places (e.g.,
            "County", "City"). Use this for hierarchy-based charts. Must be
            provided along with `parent_place_dcid`.

    Returns:
        A validated Pydantic object representing the complete chart
        configuration. The specific class of the object (e.g., BarChartConfig,
        ScatterChartConfig) is determined by the `chart_type`.

    Raises:
        ValueError:
            - If `chart_type` is not a valid, recognized chart type.
            - If `variable_dcids` is an empty list.
            - If no location information is provided at all.
            - If both `place_dcids` and hierarchy parameters are provided.
            - If the provided location parameters are incompatible with the
              requirements of the specified `chart_type` (e.g., providing
              `place_dcids` for a chart that requires a hierarchy).
            - If any inputs fail Pydantic's model validation for the target
              chart configuration.
    """
    # Validate chart_type param
    chart_config_class = CHART_CONFIG_MAP.get(chart_type)
    if not chart_config_class:
        raise ValueError(
            f"Invalid chart_type: '{chart_type}'. Valid types are: {list(CHART_CONFIG_MAP.keys())}"
        )

    # Validate provided place params
    if not place_dcids and not (parent_place_dcid and child_place_type):
        raise ValueError(
            "Supply either a list of place_dcids or a single parent_dcid-child_place_type pair."
        )
    if place_dcids and (parent_place_dcid or child_place_type):
        raise ValueError(
            "Provide either 'place_dcids' or a 'parent_dcid'/'child_place_type' pair, but not both."
        )

    # Validate variable params
    if not variable_dcids:
        raise ValueError("At least one variable_dcid is required.")

    # 2. Intelligently construct the location object based on the input
    #    This part makes some assumptions based on the provided signature.
    #    For single-place charts, we use the first DCID. For multi-place, we use all.
    try:
        location_model = chart_config_class.model_fields["location"].annotation
        location_obj = None

        # Check if the annotation is a Union (e.g., Union[A, B] or A | B)
        if get_origin(location_model) in (Union, types.UnionType):
            # Get the types inside the Union
            # e.g., (SinglePlaceLocation, MultiPlaceLocation)
            possible_location_types = get_args(location_model)
        else:
            possible_location_types = [location_model]

        # Now, check if our desired types are possible options
        if MultiPlaceLocation in possible_location_types and place_dcids:
            # Prioritize MultiPlaceLocation if multiple places are given
            location_obj = MultiPlaceLocation(place_dcids=place_dcids)
        elif SinglePlaceLocation in possible_location_types and place_dcids:
            # Fall back to SinglePlaceLocation if it's an option
            location_obj = SinglePlaceLocation(place_dcid=place_dcids[0])
        elif HierarchyLocation in possible_location_types and (
            parent_place_dcid and child_place_type
        ):
            location_obj = HierarchyLocation(
                parent_place_dcid=parent_place_dcid, child_place_type=child_place_type
            )
        else:
            # The Union doesn't contain a type we can build
            raise ValueError(
                f"Chart type '{chart_type}' requires a location type "
                f"('{location_model.__name__}') that this function cannot build from "
                "the provided args."
            )

        if issubclass(chart_config_class, SingleVariableChart):
            return chart_config_class(
                header=chart_title,
                location=location_obj,
                variable_dcid=variable_dcids[0],
            )

        return chart_config_class(
            header=chart_title, location=location_obj, variable_dcids=variable_dcids
        )

    except ValidationError as e:
        # Catch Pydantic errors and make them more user-friendly
        raise ValueError(f"Validation failed for chart_type '{chart_type}': {e}") from e


@mcp.tool()
async def search_indicators(
    query: str,
    places: list[str] | None = None,
    per_search_limit: int = 10,
    *,
    include_topics: bool = True,
    maybe_bilateral: bool = False,
) -> SearchResponse:
    """
    **Purpose:**
    Search for topics and variables (collectively called "indicators") available in the Data Commons Knowledge Graph.

    **Core Concept: Results are Candidates**
    This tool returns *candidate* indicators that match your query. You must always filter and rank these results based on the user's context to find the most relevant one.

    **Background: Data Commons Structure**
    Data Commons organizes data in two main hierarchies:

    1. **Topics:** A hierarchy of categories (e.g., `Health` -> `Clinical Data` -> `Medical Conditions`). Topics contain sub-topics and member variables.

    2. **Places:** A hierarchy of geographic containment (e.g., `World` -> `Continent` -> `Country` -> `State`).

    **CRITICAL DATA PRINCIPLE:**
    The *same* statistical concept (e.g., "Population") might use *different* indicator DCIDs for different place types (e.g., one DCID for `Country` and another for `State`). This tool is essential for discovering *which* specific indicators are available for the `places` you are querying.

    **Efficiency Tips:**

    * Data coverage is generally high at the `Country` level.

    * Fetching direct children of a place (e.g., states in a country) is efficient.

    ### Parameters

    **1. `query` (str, required)**

      - The search query for indicators (topics or variables).

      - **Examples:** `"health grants"`, `"carbon emissions"`, `"unemployment rate"`

      - **CRITICAL RULES:**
        * Search for one concept at a time to get focused results.
          - Instead of: "health and unemployment rate" (single search)
          - Use: "health" and "unemployment rate" as separate searches

    **2. `places` (list[str], optional)**

      - A list of English, human-readable place names to filter indicators by.

      - If provided, the tool will only return indicators that have data for at least one of the specified places.

      **Place Name Qualification (CRITICAL):**

      - **ALWAYS qualify place names** with geographic context to avoid ambiguity (e.g., `"California, USA"`, `"Paris, France"`, `"Springfield, IL"`).

      - **ALWAYS specify administrative level** when ambiguous:
        - For the city: `"Madrid, Spain"`
        - For the autonomous community: `"Community of Madrid, Spain"`
        - Similarly, differentiate between `"New York City, USA"` and `"New York State, USA"`.

      - **Common Ambiguous Cases:**
        - **New York:** `"New York City, USA"` vs `"New York State, USA"`
        - **Madrid:** `"Madrid, Spain"` (city) vs `"Community of Madrid, Spain"`
        - **London:** `"London, UK"` (city) vs `"London, Ontario, Canada"`
        - **Washington:** `"Washington, DC, USA"` vs `"Washington State, USA"`
        - **Springfield:** `"Springfield, IL, USA"` vs `"Springfield, MO, USA"` (add state)

      - **NEVER** use DCIDs (e.g., `"geoId/06"`, `"country/CAN"`).
      - If you get place info from another tool, extract and use *only* the readable name, but always qualify it with geographic context.

      - When searching for indicators related to child places within a larger geographic entity (e.g., states within a country, or countries within a continent/the world), you MUST include the parent entity and a diverse sample of 5-6 of its child places in the `places` list.
       This ensures the discovery of indicators that have data at the child place level. Refer to 'Recipe 4: Sampling Child Places' for detailed examples.

      **How to Use the `places` Parameter (Recipes):**

      - **Recipe 1: Data for a Specific Place**

        - **Goal:** Find an indicator *about* a single place (e.g., "population of France").

        - **Call:** `query="population"`, `places=["France"]`, `maybe_bilateral=False`

      - **Recipe 2: Sampling Child Places**

        - **Goal:** Check data availability for a *type* of child place (e.g., "population of Indian states" or "highest GDP countries" or "top 5 US states with lowest unemployment rate").

        - **Action:** You must *proxy* this request by sampling a few children.

        - **Example 1: Child places of a country**
          - **Call:**
            * `query="population"`
            * `places=["India", "Uttar Pradesh, India", "Maharashtra, India", "Tripura, India", "Bihar, India", "Kerala, India"]`
          - **Logic:**
            1. Include the parent ("India") to find parent-level indicators.
            2. Include 5-6 *diverse* child places (e.g., try to pick large/small, north/south/east/west, if known).
            3. The results for these 5-6 places are a *proxy* for all children.
            4. If a sampled child place shows data for an indicator, assume that data is available for all child places of that type for that indicator.
                Conversely, if, after sampling, no child place shows data for a specific indicator, assume that data is not available for any of the child places
                for that indicator.

        - **Example 2: Child places of the World (Countries)**
          - **Call:**
            * `query="GDP"`
            * `places=["World", "USA", "China", "Germany", "Nigeria", "Brazil"]`
          - **Logic:**
            1. Include the parent ("World").
            2. Include 5-6 *diverse* child countries (e.g., from different continents, different economies).
            3. This sampling helps discover the correct indicator DCID used for the `Country` place type, which you can then use in other tools (like `fetch_data` with a parent=`World` and child_type=`Country`).

        - **Example 3: Administrative Level Sampling**

          - **Goal:** Check data availability for different administrative levels (e.g., "population of US cities" vs "population of US states").

          - **Call:**
            * **For Cities:** `query="population"`, `places=["USA", "New York City, USA", "Los Angeles, USA", "Chicago, USA", "Houston, USA", "Phoenix, USA"]`
            * **For States:** `query="population"`, `places=["USA", "California, USA", "Texas, USA", "Florida, USA", "New York State, USA", "Pennsylvania, USA"]`
          - **Logic:** Specify the exact administrative level you want to sample to avoid confusion between city and state data.

      - **Recipe 3: Potentially Bilateral Data**

        - **Goal:** Find an indicator that *might* be bilateral (e.g., "trade exports to France"). The data might be *about* France, or it might be *from* other places *to* France.

        - **Call:** `query="trade exports"`, `places=["France"]`, `maybe_bilateral=True`

      - **Recipe 4: Known Bilateral Data (Multi-Place)**

        - **Goal:** Find data *between* places (e.g., "trade from USA and Germany to France").

        - **Call:** `query="trade exports"`, `places=["USA", "Germany", "France"]`, `maybe_bilateral=True`

        - **Note:** The response's `places_with_data` will show which of "USA", "Germany", or "France" the observations are attached to. The other places are often part of the variable name itself.

      - **Recipe 5: No Place Filtering**

        - **Goal:** Find indicators for a query without checking any specific place (e.g., "what trade data do you have").

        - **Call:** `query="trade"`. Do not set `places`.

        - **Result:** The tool returns matching indicators, but `places_with_data` will be empty.

    **3. `per_search_limit` (int, optional, default=10, max=100)**

      - Maximum results per search.

      - **CRITICAL RULE:** Only set per_search_limit when explicitly requested by the user.
        - Use the default value (10) unless the user specifies a different limit
        - Don't assume the user wants more or fewer results

    **4. `include_topics` (bool, optional, default=True)**

      - **Primary Rule:** If a user explicitly states what they want, follow their request. Otherwise, use these guidelines:

      - **`include_topics = True` (Default): For Exploration & Discovery**

        - **Purpose:** To explore the data hierarchy and find related variables.

        - **Use when:**

          - The user is exploring (e.g., "what basic health data do you have?").

          - You need to understand how data is organized to ask a better follow-up.

       - **Returns:** Both topics (categories) and variables.

      - **`include_topics = False`: For Specific Data**

        - **Purpose:** To find a specific variable for fetching data.

        - **Use when:**

          - The user's goal is to get a specific number or dataset (e.g., "find unemployment rate for United States").

        - **Returns:** Variables only.

    **5. `maybe_bilateral` (bool, optional, default=False)**

      - Set to `True` if the query implies a relationship *between* places (e.g., "trade", "migration", "exports to France").

      - Set to `False` (default) for queries about a *property of* a place (e.g., "population", "unemployment rate", "carbon emissions in NYC").

      - See the "Recipes" in the `places` parameter section for specific examples.

    ### Special Query Scenarios

    **Scenario 1: Vague, Unqualified Queries ("what data do you have?")**
      - **Action:** If a user asks a general question about available data, proactively call the tool for "World" to provide an initial overview.

      - **Call:** `query=""`, `places=["World"]`, `include_topics=True`

      - **Result:** This returns the top-level topics for the World.

      - **Agent Follow-up:** After showing the World data, consider asking if the user would like to see data for a different, more specific place if it seems helpful for the conversation.

      - **Example agent response:** "Here is a general overview of the data topics available for the World. You can also ask for this information for a specific place, like 'Africa', 'India', 'California, USA', or 'Paris, France'."

    **Scenario 2: Ambiguous Place Names**

      - **Problem 1:** Geographic ambiguity - User asks for "Scotland", tool returns "Scotland County, USA".
      - **Solution:** Re-run with qualified name: `places=["Scotland, UK"]`

      - **Problem 2:** Administrative level ambiguity - User asks for "New York", tool returns state-level data when city-level was intended.
      - **Solution:** Specify administrative level: `places=["New York City, USA"]` vs `places=["New York State, USA"]`

    ### Response Structure

    Returns a dictionary containing candidate indicators.

    ```json
    {
      "topics": [
        {
          "dcid": "dc/t/TopicDcid",
          "member_topics": ["dc/t/SubTopic1", "..."],
          "member_variables": ["dc/v/Variable1", "..."],
          "places_with_data": ["geoId/06", "..."]
        }
      ],
      "variables": [
        {
          "dcid": "dc/v/VariableDcid",
          "places_with_data": ["geoId/06", "country/CAN", "..."]
        }
      ],
      "dcid_name_mappings": {
        "dc/t/TopicDcid": "Readable Topic Name",
        "dc/v/VariableDcid": "Readable Variable Name",
        "geoId/06": "California",
        "country/CAN": "Canada"
      },
      "dcid_place_type_mappings": {
        "geoId/06": ["State"],
        "country/CAN": ["Country"]
      },
      "status": "SUCCESS"
    }

    ### How to Process the Response

      - `topics`: (Only if `include_topics=True`) Collections of variables and sub-topics. Use `dcid_name_mappings` to get readable names for presentation.

      - `variables`: Individual data indicators. Use `dcid_name_mappings` to get readable names.

      - `places_with_data`: (Only if `places` was in the request) A list of *DCIDs* for the requested places that have data for that specific indicator.

      - `dcid_name_mappings`: A dictionary mapping all DCIDs (topics, variables, and places) in the response to their human-readable names.

      - `dcid_place_type_mappings`: A dictionary mapping place DCIDs to their types (e.g., `["State"]`, `["Country"]`). Use this for child place type determination in `get_observations`.

    **Final Reminder:** Always treat results as *candidates*. You must filter and rank them based on the user's full context.
    """
    # Call the real search_indicators service
    return await search_indicators_service(
        client=dc_client,
        query=query,
        places=places,
        per_search_limit=per_search_limit,
        include_topics=include_topics,
        maybe_bilateral=maybe_bilateral,
    )<|MERGE_RESOLUTION|>--- conflicted
+++ resolved
@@ -63,13 +63,7 @@
     logger.error("Failed to create DC client: %s", e)
     raise
 
-<<<<<<< HEAD
-mcp = FastMCP(
-    "DC MCP Server",
-)
-=======
 mcp = FastMCP("DC MCP Server")
->>>>>>> c7482bfb
 
 
 @mcp.custom_route("/health", methods=["GET"])
