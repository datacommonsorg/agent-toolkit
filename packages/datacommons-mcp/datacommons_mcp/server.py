--- conflicted
+++ resolved
@@ -36,19 +36,12 @@
 from datacommons_mcp.data_models.observations import (
     ObservationToolResponse,
 )
-<<<<<<< HEAD
-=======
 from datacommons_mcp.data_models.search import SearchMode, SearchModeType
->>>>>>> 2fb48bbb
 from datacommons_mcp.services import (
     get_observations as get_observations_service,
 )
 from datacommons_mcp.services import (
-<<<<<<< HEAD
-    search_topics_and_variables as search_topics_and_variables_service,
-=======
     search_indicators as search_indicators_service,
->>>>>>> 2fb48bbb
 )
 
 # Configure logging
@@ -59,11 +52,7 @@
     dc_settings = settings.get_dc_settings()
     logger.info("Loaded DC settings:\n%s", dc_settings.model_dump_json(indent=2))
     dc_client = create_dc_client(dc_settings)
-<<<<<<< HEAD
-except ValueError as e:
-=======
 except ValidationError as e:
->>>>>>> 2fb48bbb
     logger.error("Settings error: %s", e)
     raise
 except Exception as e:
@@ -465,11 +454,6 @@
     * **places_with_data**: Only present when place filtering was performed. Shows which requested places have data for each indicator.
     * **Filter and rank**: Treat all results as candidates and filter/rank based on user context.
     * **Data availability**: Use `places_with_data` to understand which places have data for each indicator.
-<<<<<<< HEAD
-    """
-    return await search_topics_and_variables_service(
-        dc_client, query, place1_name, place2_name, per_search_limit
-=======
 
     **Best Practices:**
     - Use **"browse"** when you want to understand data organization and discover collections of variables (topics) or related variables
@@ -480,5 +464,4 @@
     """
     return await search_indicators_service(
         dc_client, query, mode, place1_name, place2_name, per_search_limit
->>>>>>> 2fb48bbb
     )