--- conflicted
+++ resolved
@@ -501,11 +501,6 @@
         client=dc_client,
         query=query,
         places=places,
-<<<<<<< HEAD
-=======
-        include_topics=include_topics,
-        maybe_bilateral=maybe_bilateral,
->>>>>>> a1f84224
         per_search_limit=per_search_limit,
         include_topics=include_topics,
         maybe_bilateral=maybe_bilateral,
