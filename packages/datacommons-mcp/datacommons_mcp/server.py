--- conflicted
+++ resolved
@@ -36,20 +36,12 @@
 from datacommons_mcp.data_models.observations import (
     ObservationToolResponse,
 )
-<<<<<<< HEAD
-from datacommons_mcp.services import (
-    get_observations as get_observations_service,
-)
-from datacommons_mcp.services import (
-    search_topics_and_variables as search_topics_and_variables_service,
-)
-=======
-from datacommons_mcp.services import get_observations as get_observations_service, search_indicators as search_indicators_service
 from datacommons_mcp.data_models.search import SearchMode, SearchModeType
->>>>>>> 13665d69
-
-logger = logging.getLogger(__name__)
-
+from datacommons_mcp.services import get_observations as get_observations_service
+from datacommons_mcp.services import search_indicators as search_indicators_service
+
+# Configure logging
+logging.basicConfig(level=logging.INFO)
 
 # Create client based on settings
 try:
@@ -472,12 +464,6 @@
     - Both modes support place filtering and bilateral queries
     - Both modes use sophisticated query rewriting logic for optimal results
     """
-<<<<<<< HEAD
-    return await search_topics_and_variables_service(
-        dc_client, query, place1_name, place2_name, per_search_limit
-    )
-=======
     return await search_indicators_service(dc_client, query, mode, place1_name, place2_name, per_search_limit)
 
 
->>>>>>> 13665d69
