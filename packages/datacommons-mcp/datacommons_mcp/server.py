# Copyright 2025 Google LLC.
#
# Licensed under the Apache License, Version 2.0 (the "License");
# you may not use this file except in compliance with the License.
# You may obtain a copy of the License at
#
#     http://www.apache.org/licenses/LICENSE-2.0
#
# Unless required by applicable law or agreed to in writing, software
# distributed under the License is distributed on an "AS IS" BASIS,
# WITHOUT WARRANTIES OR CONDITIONS OF ANY KIND, either express or implied.
# See the License for the specific language governing permissions and
# limitations under the License.
"""
Server module for the DC MCP server.
"""

import asyncio
import types
from typing import Union, get_args, get_origin

from fastmcp import FastMCP
from pydantic import ValidationError

import datacommons_mcp.config as config
from datacommons_mcp.clients import create_clients
<<<<<<< HEAD
from datacommons_mcp.data_models.charts import (
=======
from datacommons_mcp.constants import BASE_DC_ID, CUSTOM_DC_ID
from datacommons_mcp.datacommons_chart_types import (
>>>>>>> 45ba659f
    CHART_CONFIG_MAP,
    DataCommonsChartConfig,
    HierarchyLocation,
    MultiPlaceLocation,
    SinglePlaceLocation,
    SingleVariableChart,
)
<<<<<<< HEAD
from datacommons_mcp.data_models.observations import (
    ObservationToolResponse,
)
from datacommons_mcp.services import get_observations as get_observations_service
=======
from datacommons_mcp.response_transformers import transform_obs_response
import logging
>>>>>>> 45ba659f

# Create clients based on config
multi_dc_client = create_clients(config.CUSTOM_DC_CONFIG)

mcp = FastMCP("DC MCP Server")


@mcp.tool()
async def get_observations(
    variable_dcid: str | None = None,
    variable_desc: str | None = None,
    place_dcid: str | None = None,
    place_name: str | None = None,
    child_place_type: str | None = None,
    source_id_override: str | None = None,
    period: str | None = None,
    start_date: str | None = None,
    end_date: str | None = None,
) -> ObservationToolResponse:
    """Fetches observations for a statistical variable from Data Commons.

    This tool can operate in two primary modes:
    1.  **Single Place Mode**: Get data for one specific place (e.g., "Population of California").
    2.  **Child Places Mode**: Get data for all child places of a certain type within a parent place (e.g., "Population of all counties in California").

    ### Core Logic & Rules

    * **Variable Selection**: You **must** provide either `variable_dcid` or `variable_desc`.
        * **Rule 1 (Preferred)**: If you have a relevant `variable_dcid` from a previous tool call (like `get_available_variables_for_place`), **use it**. This is more precise and takes priority.
        * **Rule 2 (Fallback)**: If you do not have a known `variable_dcid`, use `variable_desc` with a natural language description (e.g., "median household income"). Ignored if `variable_dcid` is provided.

    * **Place Selection**: You **must** provide either `place_dcid` or `place_name`.
<<<<<<< HEAD
        * If `place_dcid` is provided, it takes priority over `place_name`.
=======
      * **Important Note for Bilateral Data**: When fetching data for bilateral variables (e.g., exports from one country to another), 
      the `variable_dcid` often encodes one of the places (e.g., `TradeExports_FRA` refers to exports *to* France). 
      In such cases, the `place_dcid` (or `place_name`) parameter in `get_observations` should specify the *other* place involved in the bilateral relationship 
      (e.g., the exporter country, such as 'USA' for exports *from* USA). 
      The `search_topics_and_variables` tool's `places_with_data` field can help identify which place is the appropriate observation source for `place_dcid` (or `place_name`).
>>>>>>> 45ba659f

    * **Mode Selection**:
        * To get data for the specified place (e.g., California), **do not** provide `child_place_type`.
        * To get data for all its children (e.g., all counties in California), you **must also** provide the `child_place_type` (e.g., "County"). Use the `validate_child_place_types` tool to find valid types.

    * **Data Volume Constraint**: When using **Child Places Mode** (when `child_place_type` is set), you **must** be conservative with your date range to avoid requesting too much data.
        * Avoid requesting `'all'` data via the `period` parameter.
        * **Instead, you must either request the `'latest'` data or provide a specific, bounded date range.**

    * **Date Filtering**: The tool filters observations by date using the following priority:
        1.  **`period`**: If you provide the `period` parameter ('all' or 'latest'), it takes top priority.
        2.  **Date Range**: If `period` is not provided, you must specify a custom range using **both** `start_date` and `end_date`.
            * Dates must be in `YYYY`, `YYYY-MM`, or `YYYY-MM-DD` format.
            * To get data for a single date, set `start_date` and `end_date` to the same value. For example, to get data for 2025, use `start_date="2025"` and `end_date="2025"`.
        3.  **Default Behavior**: If you do not provide **any** date parameters (`period`, `start_date`, or `end_date`), the tool will automatically fetch only the `'latest'` observation.

    Args:
      variable_dcid (str, optional): The unique identifier (DCID) of the statistical variable.
      variable_desc (str, optional): A natural language description of the indicator. Ex: "carbon emissions", "unemployment rate". Ignored if `variable_dcid` is set.
      place_dcid (str, optional): The DCID of the place.
      place_name (str, optional): The common name of the place. Ex: "United States", "India", "NYC". Ignored if `place_dcid` is set.
      child_place_type (str, optional): The type of child places to get data for. **Use this to switch to Child Places Mode.**
      source_id_override (str, optional): An optional facet ID to force the use of a specific data source.
      period (str, optional): A special period filter. Accepts "all" or "latest". Overrides date range.
      start_date (str, optional): The start date for a custom range. **Used only with `end_date` and ignored if `period` is set.**
      end_date (str, optional): The end date for a custom range. **Used only with `start_date` and ignored if `period` is set.**

    Returns:
      dict: A dictionary containing the request status and data.

      **How to Process the Response:**
      1.  **Check Status**: First, check the `status` field. If it's "ERROR" or "NO_DATA_FOUND", inform the user accordingly using the `message`.
      2.  **Extract Data**: The data is inside `data['data_by_variable']`. Each key is a `variable_id`. The `observations` list contains the actual data points: `[entity_id, date, value]`.
      3.  **Make it Readable**: Use the `data['lookups']['id_name_mappings']` dictionary to convert `variable_id` and `entity_id` from cryptic IDs to human-readable names.
    """
<<<<<<< HEAD
    return await get_observations_service(
        client=multi_dc_client,
        variable_dcid=variable_dcid,
        variable_desc=variable_desc,
        place_dcid=place_dcid,
        place_name=place_name,
        child_place_type=child_place_type,
        source_id_override=source_id_override,
        period=period,
        start_date=start_date,
        end_date=end_date,
    )

=======
    # 1. Input validation
    if not (variable_desc or variable_dcid) or (variable_desc and variable_dcid):
        return {
            "status": "ERROR",
            "message": "Specify either 'variable_desc' or 'variable_dcid', but not both.",
        }

    if not (place_name or place_dcid) or (place_name and place_dcid):
        return {
            "status": "ERROR",
            "message": "Specify either 'place_name' or 'place_dcid', but not both.",
        }

    if not period and (bool(start_date) ^ bool(end_date)):
        return {
            "status": "ERROR",
            "message": "Both 'start_date' and 'end_date' are required to select a date range.",
        }

    filter_dates_post_fetch = False
    if period:
        # If period is provided, use it.
        date = period
    elif start_date != end_date:
        # If date range is provided, fetch all data then filter response
        date = "all"
        filter_dates_post_fetch = True
    elif start_date and end_date:
        # If single date is requested, fetch the specific date
        date = start_date
    else:
        # If neither period nor range are provided, default to latest date
        # TODO(clincoln8): Replace literals with enums in pydantic models.
        date = "latest"

    # 2. Concurrently resolve identifiers if needed
    tasks = {}
    if variable_desc:
        tasks["sv_search"] = multi_dc_client.search_svs([variable_desc])
    if place_name:
        tasks["place_search"] = multi_dc_client.base_dc.search_places([place_name])

    svs = None
    places = None
    if tasks:
        # Use asyncio.gather on the values (coroutines) of the tasks dict
        task_coroutines = list(tasks.values())
        task_results = await asyncio.gather(*task_coroutines)
        # Map results back to their keys
        results = dict(zip(tasks.keys(), task_results, strict=False))
        svs = results.get("sv_search")
        places = results.get("place_search")

    # 3. Process results and set DCIDs
    sv_dcid_to_use = variable_dcid
    place_dcid_to_use = place_dcid

    if svs:
        sv_data = svs.get(variable_desc, {})
        print(f"sv_data: {variable_desc} -> {sv_data}")
        sv_dcid_to_use = sv_data.get("SV", "")

    if places:
        place_dcid_to_use = places.get(place_name, "")
        print(f"place: {place_name} -> {place_dcid_to_use}")

    # 4. Final validation
    if not sv_dcid_to_use or not place_dcid_to_use:
        return {"status": "NO_DATA_FOUND"}

    # 5. Fetch Data
    response = await multi_dc_client.fetch_obs(
        [sv_dcid_to_use], place_dcid_to_use, child_place_type, date
    )

    dc_client = multi_dc_client.custom_dc or multi_dc_client.base_dc
    response["dc_provider"] = dc_client.dc_name

    return {
        "status": "SUCCESS",
        "data": transform_obs_response(
            response,
            dc_client.fetch_entity_names,
            other_dcids_to_lookup=[place_dcid_to_use] if child_place_type else None,
            facet_id_override=facet_id_override,
            date_filter=[start_date, end_date] if filter_dates_post_fetch else None,
        ),
    }

>>>>>>> 45ba659f

@mcp.tool()
async def validate_child_place_types(
    parent_place_name: str, child_place_types: list[str]
) -> dict[str, bool]:
    """
    Checks which of the child place types are valid for the parent place.

    Use this tool to validate the child place types before calling get_observations for those places.

    Example:
    - For counties in Kenya, you can check for both "County" and "AdministrativeArea1" to determine which is valid.
      i.e. "validate_child_place_types("Kenya", ["County", "AdministrativeArea1"])"

    The full list of valid child place types are the following:
    - AdministrativeArea1
    - AdministrativeArea2
    - AdministrativeArea3
    - AdministrativeArea4
    - AdministrativeArea5
    - Continent
    - Country
    - State
    - County
    - City
    - CensusZipCodeTabulationArea
    - Town
    - Village

    Valid child place types can vary by parent place. Here are hints for valid child place types for some of the places:
    - If parent_place_name is a continent (e.g., "Europe") or the world: "Country"
    - If parent_place_name is the US or a place within it: "State", "County", "City", "CensusZipCodeTabulationArea", "Town", "Village"
    - For all other countries: The tool uses a standardized hierarchy: "AdministrativeArea1" (primary division), "AdministrativeArea2" (secondary division), "AdministrativeArea3", "AdministrativeArea4", "AdministrativeArea5".
      Map commonly used administrative level names to the appropriate administrative area type based on this hierarchy before calling this tool.
      Use these examples as a guide for mapping:
      - For India: States typically map to 'AdministrativeArea1', districts typically map to 'AdministrativeArea2'.
      - For Spain: Autonomous communities typically map to 'AdministrativeArea1', provinces typically map to 'AdministrativeArea2'.


    Args:
        parent_place_name: The name of the parent geographic area (e.g., 'Kenya').
        child_place_types: The canonical child place types to check for (e.g., 'AdministrativeArea1').

    Returns:
        A dictionary mapping child place types to a boolean indicating whether they are valid for the parent place.
    """
    places = await multi_dc_client.base_dc.search_places([parent_place_name])
    place_dcid = places.get(parent_place_name, "")
    if not place_dcid:
        return dict.fromkeys(child_place_types, False)

    tasks = [
        multi_dc_client.base_dc.child_place_type_exists(
            place_dcid,
            child_place_type,
        )
        for child_place_type in child_place_types
    ]

    results = await asyncio.gather(*tasks)

    return dict(zip(child_place_types, results, strict=False))


@mcp.tool()
async def get_available_variables(
    place_name: str = "world", category: str = "statistics"
) -> dict:
    """
    Gets available variables for a place and category.
    If a place is not specified, it returns variables for the world.
    If not specified, it returns variables for a generic category called "statistics".

    Use this tool to discover what statistical data is available for a particular geographic area and category.

    Args:
        place_name (str): The name of the place to fetch variables for. e.g. "United States", "India", "NYC", etc.
        category (str): The category of variables to fetch. e.g. "Demographics", "Economy", "Health", "Education", "Environment", "Women With Arthritis by Age", etc.

    Returns:
        A dictionary containing the status of the request and the data if available.

        The data will have the following format:
        {
          "status": "SUCCESS",
          "data": {
            "place_dcid": str,
            "category_variable_ids": list[str],
            "id_name_mappings": dict
          }
        }

        In your response, use the id_name_mappings to convert the variable and place dcids to human-readable names.

        You can use the category_variable_ids to get the variables in the requested category (or for "statistics" by default).

        If the user asks to see the data for this category and there are a high number of variables, pick those most pertinent to the user's query and context.
        When showing this info to the user, inform them of the total number of variables available *for this specific place and category* (e.g., 'statistics for the world')
        and the variables for that combination.

        **Crucially**, categorize the variables into categories as appropriate (e.g. "Demographics", "Economy", "Health", "Education", "Environment", etc.) to make the information easier to digest.

        Typically this tool is called when the user asks to see the data for a specific category for a given place.

        It can also be called for a general "what data do you have".
        In this case we'll return generic statistics data for the world.
        For this general case, emphasize that these are variables available for just this combination.
        The overall collection of variables and datasets is much larger.
        You can then prompt the user to ask a specific question about the data and
        possibly suggest a few questions to ask.

        Most importantly, in all cases, categorize the variables as mentioned above when displaying them to the user.
    """
    places = await multi_dc_client.base_dc.search_places([place_name])
    place_dcid = places.get(place_name)

    if not place_dcid:
        return {
            "status": "NOT_FOUND",
            "message": f"Could not find a place named '{place_name}'.",
        }

    dc = multi_dc_client.base_dc
    variable_data = await dc.fetch_topic_variables(place_dcid, topic_query=category)

    dcids_to_lookup = [place_dcid]

    topic_variable_ids = variable_data.get("topic_variable_ids", [])
    dcids_to_lookup.extend(topic_variable_ids)

    id_name_mappings = dc.fetch_entity_names(dcids_to_lookup)

    return {
        "status": "SUCCESS",
        "data": {
            "place_dcid": place_dcid,
            "topic_variable_ids": topic_variable_ids,
            "id_name_mappings": id_name_mappings,
        },
    }


@mcp.tool()
async def get_datacommons_chart_config(
    chart_type: str,
    chart_title: str,
    variable_dcids: list[str],
    place_dcids: list[str] | None = None,
    parent_place_dcid: str | None = None,
    child_place_type: str | None = None,
) -> DataCommonsChartConfig:
    """Constructs and validates a DataCommons chart configuration.

    This unified factory function serves as a robust constructor for creating
    any type of DataCommons chart configuration from primitive inputs. It uses a
    dispatch map to select the appropriate Pydantic model based on the provided
    `chart_type` and validates the inputs against that model's rules.

    **Crucially** use the DCIDs of variables, places and/or child place types
    returned by other tools as the args to the chart config.

    Valid chart types include:
     - line: accepts multiple variables and either location specification
     - bar: accepts multiple variables and either location specification
     - pie: accepts multiple variables for a single place_dcid
     - map: accepts a single variable for a parent-child spec
        - a heat map based on the provided statistical variable
     - highlight: accepts a single variable and single place_dcid
        - displays a single statistical value for a given place in a nice format
     - ranking: accepts multiple variables for a parent-child spec
        - displays a list of places ranked by the provided statistical variable
     - gauge: accepts a single variable and a single place_dcid
        - displays a single value on a scale range from 0 to 100

    The function supports two mutually exclusive methods for specifying location:
    1. By a specific list of places via `place_dcids`.
    2. By a parent-child relationship via `parent_place_dcid` and
        `child_place_type`.

    Prefer supplying a parent-child relationship pair over a long list of dcids
    where appilicable. If there is an error, it may be worth trying the other
    location option (ie if there is an error with generating a config for a place-dcid
    list, try again with a parent-child relationship if it's relevant).

    It handles all validation internally and returns a strongly-typed Pydantic
    object, ensuring that any downstream consumer receives a valid and complete
    chart configuration.

    Args:
        chart_type: The key for the desired chart type (e.g., "bar", "scatter").
            This determines the required structure and validation rules.
        chart_title: The title to be displayed on the chart header.
        variable_dcids: A list of Data Commons Statistical Variable DCIDs.
            Note: For charts that only accept a single variable, only the first
            element of this list will be used.
        place_dcids: An optional list of specific Data Commons Place DCIDs. Use
            this for charts that operate on one or more enumerated places.
            Cannot be used with `parent_place_dcid` or `child_place_type`.
        parent_place_dcid: An optional DCID for a parent geographical entity.
            Use this for hierarchy-based charts. Must be provided along with
            `child_place_type`.
        child_place_type: An optional entity type for child places (e.g.,
            "County", "City"). Use this for hierarchy-based charts. Must be
            provided along with `parent_place_dcid`.

    Returns:
        A validated Pydantic object representing the complete chart
        configuration. The specific class of the object (e.g., BarChartConfig,
        ScatterChartConfig) is determined by the `chart_type`.

    Raises:
        ValueError:
            - If `chart_type` is not a valid, recognized chart type.
            - If `variable_dcids` is an empty list.
            - If no location information is provided at all.
            - If both `place_dcids` and hierarchy parameters are provided.
            - If the provided location parameters are incompatible with the
              requirements of the specified `chart_type` (e.g., providing
              `place_dcids` for a chart that requires a hierarchy).
            - If any inputs fail Pydantic's model validation for the target
              chart configuration.
    """
    # Validate chart_type param
    chart_config_class = CHART_CONFIG_MAP.get(chart_type)
    if not chart_config_class:
        raise ValueError(
            f"Invalid chart_type: '{chart_type}'. Valid types are: {list(CHART_CONFIG_MAP.keys())}"
        )

    # Validate provided place params
    if not place_dcids and not (parent_place_dcid and child_place_type):
        raise ValueError(
            "Supply either a list of place_dcids or a single parent_dcid-child_place_type pair."
        )
    if place_dcids and (parent_place_dcid or child_place_type):
        raise ValueError(
            "Provide either 'place_dcids' or a 'parent_dcid'/'child_place_type' pair, but not both."
        )

    # Validate variable params
    if not variable_dcids:
        raise ValueError("At least one variable_dcid is required.")

    # 2. Intelligently construct the location object based on the input
    #    This part makes some assumptions based on the provided signature.
    #    For single-place charts, we use the first DCID. For multi-place, we use all.
    try:
        location_model = chart_config_class.model_fields["location"].annotation
        location_obj = None

        # Check if the annotation is a Union (e.g., Union[A, B] or A | B)
        if get_origin(location_model) in (Union, types.UnionType):
            # Get the types inside the Union
            # e.g., (SinglePlaceLocation, MultiPlaceLocation)
            possible_location_types = get_args(location_model)
        else:
            possible_location_types = [location_model]

        # Now, check if our desired types are possible options
        if MultiPlaceLocation in possible_location_types and place_dcids:
            # Prioritize MultiPlaceLocation if multiple places are given
            location_obj = MultiPlaceLocation(place_dcids=place_dcids)
        elif SinglePlaceLocation in possible_location_types and place_dcids:
            # Fall back to SinglePlaceLocation if it's an option
            location_obj = SinglePlaceLocation(place_dcid=place_dcids[0])
        elif HierarchyLocation in possible_location_types and (
            parent_place_dcid and child_place_type
        ):
            location_obj = HierarchyLocation(
                parent_place_dcid=parent_place_dcid, child_place_type=child_place_type
            )
        else:
            # The Union doesn't contain a type we can build
            raise ValueError(
                f"Chart type '{chart_type}' requires a location type "
                f"('{location_model.__name__}') that this function cannot build from "
                "the provided args."
            )

        if issubclass(chart_config_class, SingleVariableChart):
            return chart_config_class(
                header=chart_title,
                location=location_obj,
                variable_dcid=variable_dcids[0],
            )

        return chart_config_class(
            header=chart_title, location=location_obj, variable_dcids=variable_dcids
        )

    except ValidationError as e:
        # Catch Pydantic errors and make them more user-friendly
        raise ValueError(f"Validation failed for chart_type '{chart_type}': {e}") from e


@mcp.tool()
async def search_topics_and_variables(
    query: str,
    place1_name: str | None = None,
    place2_name: str | None = None,
) -> dict:
    """Search for topics and variables (collectively called "indicators") across Data Commons.

    This tool returns candidate indicators that match your query. You should treat these as
    candidates and filter them based on the user's query and context to surface the most
    relevant results.

    **How to Use This Tool:**

    * **For place-constrained queries** like "trade exports to France":
        - Call with `query="trade exports"` and `place1_name="France"`
        - The tool will match indicators and perform existence checks for the specified place

    * **For bilateral place-constrained queries** like "trade exports from USA to France":
        - Call with `query="trade exports"`, `place1_name="USA"`, and `place2_name="France"`
        - The tool will match indicators and perform existence checks for both places
        - In bilateral data, one place (e.g., "France") is encoded in the variable name, while the other place (e.g., "USA") is where we have observations
        - Use `places_with_data` to identify which place has observations.

    * **For non-place-constrained queries** like "what basic health data do you have":
        - Call with just the `query` parameter
        - No place existence checks are performed

    Args:
        query (str): The search query for indicators (topics, categories, or variables).
            Examples: "health grants", "carbon emissions", "unemployment rate"
        place1_name (str, optional): First place name for filtering and existence checks.
            Examples: "France", "United States", "California"
        place2_name (str, optional): Second place name for filtering and existence checks.
            Examples: "Albania", "Germany", "New York"

    Returns:
        dict: A dictionary containing candidate indicators with the following structure:
            {
                "topics": [
                    {
                        "dcid": str,  # Topic DCID
                        "member_topics": list[str],  # Direct member topic DCIDs
                        "member_variables": list[str],  # Direct member variable DCIDs
                        "places_with_data": list[str]  # Place DCIDs where data exists (only if place filtering was performed)
                    }
                ],
                "variables": [
                    {
                        "dcid": str,  # Variable DCID
                        "places_with_data": list[str]  # Place DCIDs where data exists (only if place filtering was performed)
                    }
                ],
                "lookups": dict[str, str]  # DCID to name mappings
            }

    **Processing the Response:**
    * **Topics**: Collections of variables and sub-topics. Use the lookups to get readable names.
    * **Variables**: Individual data indicators. Use the lookups to get readable names.
    * **places_with_data**: Only present when place filtering was performed. Shows which requested places have data for each indicator.
    * **Filter and rank**: Treat all results as candidates and filter/rank based on user context.
    * **Data availability**: Use `places_with_data` to understand which places have data for each indicator.
    """
    return await _search_topics_and_variables_impl(query, place1_name, place2_name)


async def _search_topics_and_variables_impl(
    query: str, place1_name: str | None = None, place2_name: str | None = None
) -> dict:
    """Implementation of search_topics_and_variables tool."""
    
    # Resolve all place names to DCIDs in a single call
    place_names = [name for name in [place1_name, place2_name] if name]
    place_dcids_map = {}
    
    if place_names:
        try:
            place_dcids_map = await multi_dc_client.base_dc.search_places(place_names)
        except Exception as e:
            logging.error(f"Error resolving place names: {e}")
            pass
    
    place1_dcid = place_dcids_map.get(place1_name) if place1_name else None
    place2_dcid = place_dcids_map.get(place2_name) if place2_name else None
    
    # Construct search queries with their corresponding place DCIDs for filtering
    search_tasks = []
    
    # Base query: search for the original query, filter by all available places
    base_place_dcids = []
    if place1_dcid:
        base_place_dcids.append(place1_dcid)
    if place2_dcid:
        base_place_dcids.append(place2_dcid)
    
    search_tasks.append((query, base_place_dcids))

    # The following queries are not needed for bilateral relationships where we append the place name(s) to the query.
    
    # Place1 query: search for query + place1_name, filter by place2_dcid
    if place1_dcid:
        place1_place_dcids = [place2_dcid] if place2_dcid else []
        search_tasks.append((f"{query} {place1_name}", place1_place_dcids))
    
    # Place2 query: search for query + place2_name, filter by place1_dcid
    if place2_dcid:
        place2_place_dcids = [place1_dcid] if place1_dcid else []
        search_tasks.append((f"{query} {place2_name}", place2_place_dcids))
    
    # Execute parallel searches
    tasks = []
    for search_query, place_dcids in search_tasks:
        task = multi_dc_client.fetch_topics_and_variables(
            search_query, place_dcids=place_dcids, max_results=10
        )
        tasks.append(task)
    
    # Wait for all searches to complete
    results = await asyncio.gather(*tasks)
    
    # Merge and deduplicate results
    # Filter out None place DCIDs
    valid_place_dcids = [dcid for dcid in [place1_dcid, place2_dcid] if dcid is not None]
    merged_result = await _merge_search_results(results, valid_place_dcids)
    
    return merged_result


def _collect_all_dcids(topics: list[dict], variables: list[str], place_dcids: list[str] = None) -> list[str]:
    """Collect all DCIDs from topics, variables, and places."""
    all_dcids = set()
    
    # Collect topic DCIDs and their member DCIDs
    for topic in topics:
        all_dcids.add(topic["dcid"])
        # Handle member_topics - could be strings or dicts
        member_topics = topic.get("member_topics", [])
        for member in member_topics:
            if isinstance(member, dict):
                all_dcids.add(member["dcid"])
            else:
                all_dcids.add(member)
        # Handle member_variables - could be strings or dicts
        member_variables = topic.get("member_variables", [])
        for member in member_variables:
            if isinstance(member, dict):
                all_dcids.add(member["dcid"])
            else:
                all_dcids.add(member)
    
    # Collect variable DCIDs
    all_dcids.update(variables)
    
    # Collect place DCIDs if provided
    if place_dcids:
        all_dcids.update(place_dcids)
    
    # Filter out None values and empty strings
    result = [dcid for dcid in all_dcids if dcid is not None and dcid.strip()]
    return result


async def _fetch_and_update_lookups(dcids: list[str]) -> dict:
    """Fetch names for all DCIDs and return as lookups dictionary."""
    if not dcids:
        return {}
    
    try:
        result = multi_dc_client.fetch_entity_names(dcids)
        return result
    except Exception:
        # If fetching fails, return empty dict (not an error)
        return {}


async def _merge_search_results(results: list[dict], place_dcids: list[str] = None) -> dict:
    """Union results from multiple search calls."""
    
    # Collect all topics and variables
    all_topics = {}
    all_variables = {}
    
    for result in results:
        # Union topics
        for topic in result.get("topics", []):
            topic_dcid = topic["dcid"]
            if topic_dcid not in all_topics:
                all_topics[topic_dcid] = topic
        
        # Union variables
        for variable in result.get("variables", []):
            var_dcid = variable["dcid"]
            if var_dcid not in all_variables:
                all_variables[var_dcid] = variable
    
    # Collect all DCIDs and fetch their names
    all_dcids = _collect_all_dcids(
        list(all_topics.values()), 
        list(all_variables.keys()), 
        place_dcids
    )
    
    # Fetch names for all DCIDs and use as lookups
    lookups = await _fetch_and_update_lookups(all_dcids)
    
    return {
        "topics": list(all_topics.values()),
        "variables": list(all_variables.values()),
        "lookups": lookups,
    }<|MERGE_RESOLUTION|>--- conflicted
+++ resolved
@@ -16,6 +16,7 @@
 """
 
 import asyncio
+import logging
 import types
 from typing import Union, get_args, get_origin
 
@@ -24,12 +25,7 @@
 
 import datacommons_mcp.config as config
 from datacommons_mcp.clients import create_clients
-<<<<<<< HEAD
 from datacommons_mcp.data_models.charts import (
-=======
-from datacommons_mcp.constants import BASE_DC_ID, CUSTOM_DC_ID
-from datacommons_mcp.datacommons_chart_types import (
->>>>>>> 45ba659f
     CHART_CONFIG_MAP,
     DataCommonsChartConfig,
     HierarchyLocation,
@@ -37,15 +33,10 @@
     SinglePlaceLocation,
     SingleVariableChart,
 )
-<<<<<<< HEAD
 from datacommons_mcp.data_models.observations import (
     ObservationToolResponse,
 )
 from datacommons_mcp.services import get_observations as get_observations_service
-=======
-from datacommons_mcp.response_transformers import transform_obs_response
-import logging
->>>>>>> 45ba659f
 
 # Create clients based on config
 multi_dc_client = create_clients(config.CUSTOM_DC_CONFIG)
@@ -78,15 +69,13 @@
         * **Rule 2 (Fallback)**: If you do not have a known `variable_dcid`, use `variable_desc` with a natural language description (e.g., "median household income"). Ignored if `variable_dcid` is provided.
 
     * **Place Selection**: You **must** provide either `place_dcid` or `place_name`.
-<<<<<<< HEAD
         * If `place_dcid` is provided, it takes priority over `place_name`.
-=======
-      * **Important Note for Bilateral Data**: When fetching data for bilateral variables (e.g., exports from one country to another), 
-      the `variable_dcid` often encodes one of the places (e.g., `TradeExports_FRA` refers to exports *to* France). 
-      In such cases, the `place_dcid` (or `place_name`) parameter in `get_observations` should specify the *other* place involved in the bilateral relationship 
-      (e.g., the exporter country, such as 'USA' for exports *from* USA). 
+
+      * **Important Note for Bilateral Data**: When fetching data for bilateral variables (e.g., exports from one country to another),
+      the `variable_dcid` often encodes one of the places (e.g., `TradeExports_FRA` refers to exports *to* France).
+      In such cases, the `place_dcid` (or `place_name`) parameter in `get_observations` should specify the *other* place involved in the bilateral relationship
+      (e.g., the exporter country, such as 'USA' for exports *from* USA).
       The `search_topics_and_variables` tool's `places_with_data` field can help identify which place is the appropriate observation source for `place_dcid` (or `place_name`).
->>>>>>> 45ba659f
 
     * **Mode Selection**:
         * To get data for the specified place (e.g., California), **do not** provide `child_place_type`.
@@ -122,7 +111,6 @@
       2.  **Extract Data**: The data is inside `data['data_by_variable']`. Each key is a `variable_id`. The `observations` list contains the actual data points: `[entity_id, date, value]`.
       3.  **Make it Readable**: Use the `data['lookups']['id_name_mappings']` dictionary to convert `variable_id` and `entity_id` from cryptic IDs to human-readable names.
     """
-<<<<<<< HEAD
     return await get_observations_service(
         client=multi_dc_client,
         variable_dcid=variable_dcid,
@@ -136,97 +124,6 @@
         end_date=end_date,
     )
 
-=======
-    # 1. Input validation
-    if not (variable_desc or variable_dcid) or (variable_desc and variable_dcid):
-        return {
-            "status": "ERROR",
-            "message": "Specify either 'variable_desc' or 'variable_dcid', but not both.",
-        }
-
-    if not (place_name or place_dcid) or (place_name and place_dcid):
-        return {
-            "status": "ERROR",
-            "message": "Specify either 'place_name' or 'place_dcid', but not both.",
-        }
-
-    if not period and (bool(start_date) ^ bool(end_date)):
-        return {
-            "status": "ERROR",
-            "message": "Both 'start_date' and 'end_date' are required to select a date range.",
-        }
-
-    filter_dates_post_fetch = False
-    if period:
-        # If period is provided, use it.
-        date = period
-    elif start_date != end_date:
-        # If date range is provided, fetch all data then filter response
-        date = "all"
-        filter_dates_post_fetch = True
-    elif start_date and end_date:
-        # If single date is requested, fetch the specific date
-        date = start_date
-    else:
-        # If neither period nor range are provided, default to latest date
-        # TODO(clincoln8): Replace literals with enums in pydantic models.
-        date = "latest"
-
-    # 2. Concurrently resolve identifiers if needed
-    tasks = {}
-    if variable_desc:
-        tasks["sv_search"] = multi_dc_client.search_svs([variable_desc])
-    if place_name:
-        tasks["place_search"] = multi_dc_client.base_dc.search_places([place_name])
-
-    svs = None
-    places = None
-    if tasks:
-        # Use asyncio.gather on the values (coroutines) of the tasks dict
-        task_coroutines = list(tasks.values())
-        task_results = await asyncio.gather(*task_coroutines)
-        # Map results back to their keys
-        results = dict(zip(tasks.keys(), task_results, strict=False))
-        svs = results.get("sv_search")
-        places = results.get("place_search")
-
-    # 3. Process results and set DCIDs
-    sv_dcid_to_use = variable_dcid
-    place_dcid_to_use = place_dcid
-
-    if svs:
-        sv_data = svs.get(variable_desc, {})
-        print(f"sv_data: {variable_desc} -> {sv_data}")
-        sv_dcid_to_use = sv_data.get("SV", "")
-
-    if places:
-        place_dcid_to_use = places.get(place_name, "")
-        print(f"place: {place_name} -> {place_dcid_to_use}")
-
-    # 4. Final validation
-    if not sv_dcid_to_use or not place_dcid_to_use:
-        return {"status": "NO_DATA_FOUND"}
-
-    # 5. Fetch Data
-    response = await multi_dc_client.fetch_obs(
-        [sv_dcid_to_use], place_dcid_to_use, child_place_type, date
-    )
-
-    dc_client = multi_dc_client.custom_dc or multi_dc_client.base_dc
-    response["dc_provider"] = dc_client.dc_name
-
-    return {
-        "status": "SUCCESS",
-        "data": transform_obs_response(
-            response,
-            dc_client.fetch_entity_names,
-            other_dcids_to_lookup=[place_dcid_to_use] if child_place_type else None,
-            facet_id_override=facet_id_override,
-            date_filter=[start_date, end_date] if filter_dates_post_fetch else None,
-        ),
-    }
-
->>>>>>> 45ba659f
 
 @mcp.tool()
 async def validate_child_place_types(
@@ -592,45 +489,45 @@
     query: str, place1_name: str | None = None, place2_name: str | None = None
 ) -> dict:
     """Implementation of search_topics_and_variables tool."""
-    
+
     # Resolve all place names to DCIDs in a single call
     place_names = [name for name in [place1_name, place2_name] if name]
     place_dcids_map = {}
-    
+
     if place_names:
         try:
             place_dcids_map = await multi_dc_client.base_dc.search_places(place_names)
         except Exception as e:
             logging.error(f"Error resolving place names: {e}")
             pass
-    
+
     place1_dcid = place_dcids_map.get(place1_name) if place1_name else None
     place2_dcid = place_dcids_map.get(place2_name) if place2_name else None
-    
+
     # Construct search queries with their corresponding place DCIDs for filtering
     search_tasks = []
-    
+
     # Base query: search for the original query, filter by all available places
     base_place_dcids = []
     if place1_dcid:
         base_place_dcids.append(place1_dcid)
     if place2_dcid:
         base_place_dcids.append(place2_dcid)
-    
+
     search_tasks.append((query, base_place_dcids))
 
     # The following queries are not needed for bilateral relationships where we append the place name(s) to the query.
-    
+
     # Place1 query: search for query + place1_name, filter by place2_dcid
     if place1_dcid:
         place1_place_dcids = [place2_dcid] if place2_dcid else []
         search_tasks.append((f"{query} {place1_name}", place1_place_dcids))
-    
+
     # Place2 query: search for query + place2_name, filter by place1_dcid
     if place2_dcid:
         place2_place_dcids = [place1_dcid] if place1_dcid else []
         search_tasks.append((f"{query} {place2_name}", place2_place_dcids))
-    
+
     # Execute parallel searches
     tasks = []
     for search_query, place_dcids in search_tasks:
@@ -638,22 +535,26 @@
             search_query, place_dcids=place_dcids, max_results=10
         )
         tasks.append(task)
-    
+
     # Wait for all searches to complete
     results = await asyncio.gather(*tasks)
-    
+
     # Merge and deduplicate results
     # Filter out None place DCIDs
-    valid_place_dcids = [dcid for dcid in [place1_dcid, place2_dcid] if dcid is not None]
+    valid_place_dcids = [
+        dcid for dcid in [place1_dcid, place2_dcid] if dcid is not None
+    ]
     merged_result = await _merge_search_results(results, valid_place_dcids)
-    
+
     return merged_result
 
 
-def _collect_all_dcids(topics: list[dict], variables: list[str], place_dcids: list[str] = None) -> list[str]:
+def _collect_all_dcids(
+    topics: list[dict], variables: list[str], place_dcids: list[str] = None
+) -> list[str]:
     """Collect all DCIDs from topics, variables, and places."""
     all_dcids = set()
-    
+
     # Collect topic DCIDs and their member DCIDs
     for topic in topics:
         all_dcids.add(topic["dcid"])
@@ -671,14 +572,14 @@
                 all_dcids.add(member["dcid"])
             else:
                 all_dcids.add(member)
-    
+
     # Collect variable DCIDs
     all_dcids.update(variables)
-    
+
     # Collect place DCIDs if provided
     if place_dcids:
         all_dcids.update(place_dcids)
-    
+
     # Filter out None values and empty strings
     result = [dcid for dcid in all_dcids if dcid is not None and dcid.strip()]
     return result
@@ -688,7 +589,7 @@
     """Fetch names for all DCIDs and return as lookups dictionary."""
     if not dcids:
         return {}
-    
+
     try:
         result = multi_dc_client.fetch_entity_names(dcids)
         return result
@@ -697,36 +598,36 @@
         return {}
 
 
-async def _merge_search_results(results: list[dict], place_dcids: list[str] = None) -> dict:
+async def _merge_search_results(
+    results: list[dict], place_dcids: list[str] = None
+) -> dict:
     """Union results from multiple search calls."""
-    
+
     # Collect all topics and variables
     all_topics = {}
     all_variables = {}
-    
+
     for result in results:
         # Union topics
         for topic in result.get("topics", []):
             topic_dcid = topic["dcid"]
             if topic_dcid not in all_topics:
                 all_topics[topic_dcid] = topic
-        
+
         # Union variables
         for variable in result.get("variables", []):
             var_dcid = variable["dcid"]
             if var_dcid not in all_variables:
                 all_variables[var_dcid] = variable
-    
+
     # Collect all DCIDs and fetch their names
     all_dcids = _collect_all_dcids(
-        list(all_topics.values()), 
-        list(all_variables.keys()), 
-        place_dcids
+        list(all_topics.values()), list(all_variables.keys()), place_dcids
     )
-    
+
     # Fetch names for all DCIDs and use as lookups
     lookups = await _fetch_and_update_lookups(all_dcids)
-    
+
     return {
         "topics": list(all_topics.values()),
         "variables": list(all_variables.values()),
