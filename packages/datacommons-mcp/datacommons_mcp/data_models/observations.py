--- conflicted
+++ resolved
@@ -178,13 +178,10 @@
     primary_series_metadata: SeriesMetadata
     observations: list[Observation]
 
-<<<<<<< HEAD
     # Metadata for other available sources
     alternative_series_metadata: list[SeriesMetadata] = Field(default_factory=list)
 
 
-=======
->>>>>>> 2fb48bbb
 class ObservationToolResponse(BaseModel):
     """The response from the get_observations tool.
 
