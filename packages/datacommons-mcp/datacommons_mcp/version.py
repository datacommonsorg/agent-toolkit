--- conflicted
+++ resolved
@@ -5,8 +5,4 @@
 # Updating the version here will trigger a new version of datacommons-mcp
 # package on PyPI when pushed to the main branch on github
 # See .github/workflows/build-and-publish-datacommons-mcp.yaml
-<<<<<<< HEAD
-__version__ = "1.1.3rc2"
-=======
-__version__ = "1.1.3"
->>>>>>> f4672b2c
+__version__ = "1.1.4rc1"