# Copyright 2025 Google LLC.
#
# Licensed under the Apache License, Version 2.0 (the "License");
# you may not use this file except in compliance with the License.
# You may obtain a copy of the License at
#
#     http://www.apache.org/licenses/LICENSE-2.0
#
# Unless required by applicable law or agreed to in writing, software
# distributed under the License is distributed on an "AS IS" BASIS,
# WITHOUT WARRANTIES OR CONDITIONS OF ANY KIND, either express or implied.
# See the License for the specific language governing permissions and
# limitations under the License.
"""
Clients module for interacting with Data Commons instances.
Provides classes for managing connections to both base and custom Data Commons instances.
"""

import asyncio
import json
import logging
import re
from pathlib import Path

import requests
from datacommons_client.client import DataCommonsClient

from datacommons_mcp._constrained_vars import place_statvar_constraint_mapping
from datacommons_mcp.cache import LruCache
from datacommons_mcp.data_models.enums import SearchScope
from datacommons_mcp.data_models.observations import (
    ObservationApiResponse,
    ObservationRequest,
)
from datacommons_mcp.data_models.search import (
    SearchResponse,
    SearchResult,
    SearchTask,
    SearchTopic,
    SearchVariable,
)
from datacommons_mcp.data_models.settings import (
    BaseDCSettings,
    CustomDCSettings,
    DCSettings,
)
from datacommons_mcp.topics import TopicStore, create_topic_store, read_topic_caches

logger = logging.getLogger(__name__)


class DCClient:
    def __init__(
        self,
        dc: DataCommonsClient,
        search_scope: SearchScope = SearchScope.BASE_ONLY,
        base_index: str = "base_uae_mem",
        custom_index: str | None = None,
        sv_search_base_url: str = "https://datacommons.org",
        topic_store: TopicStore | None = None,
        _place_like_constraints: list[str] | None = None,
        *,
        use_search_indicators_endpoint: bool = True,
    ) -> None:
        """
        Initialize the DCClient with a DataCommonsClient and search configuration.

        Args:
            dc: DataCommonsClient instance
            search_scope: SearchScope enum controlling search behavior
            base_index: Index to use for base DC searches
            custom_index: Index to use for custom DC searches (None for base DC)
            sv_search_base_url: Base URL for SV search endpoint
            topic_store: Optional TopicStore for caching

            # TODO(@jm-rivera): Remove this parameter once new endpoint is live.
            _place_like_constraints: Optional list of place-like constraints
        """
        self.dc = dc
        self.search_scope = search_scope
        self.base_index = base_index
        self.custom_index = custom_index
        # Precompute search indices to validate configuration at instantiation time
        self.search_indices = self._compute_search_indices()
        self.sv_search_base_url = sv_search_base_url
        self.use_search_indicators_endpoint = use_search_indicators_endpoint
        self.variable_cache = LruCache(128)

        if topic_store is None:
            topic_store = TopicStore(topics_by_dcid={}, all_variables=set())
        self.topic_store = topic_store

        if _place_like_constraints:
            self._compute_place_like_statvar_store(constraints=_place_like_constraints)
        else:
            self._place_like_statvar_store = {}

    def _compute_search_indices(self) -> list[str]:
        """Compute and validate search indices based on the configured search_scope.

        Raises a ValueError immediately for invalid configurations (e.g., CUSTOM_ONLY
        without a custom_index).
        """
        indices: list[str] = []

        if self.search_scope in [SearchScope.CUSTOM_ONLY, SearchScope.BASE_AND_CUSTOM]:
            if self.custom_index is not None and self.custom_index != "":
                indices.append(self.custom_index)
            elif self.search_scope == SearchScope.CUSTOM_ONLY:
                raise ValueError(
                    "Custom index not configured but CUSTOM_ONLY search scope requested"
                )

        if self.search_scope in [SearchScope.BASE_ONLY, SearchScope.BASE_AND_CUSTOM]:
            indices.append(self.base_index)

        return indices

    def _compute_place_like_statvar_store(self, constraints: list[str]) -> None:
        """Compute and cache place-like to statistical variable mappings.
        # TODO (@jm-rivera): Remove once new endpoint is live.
        """
        self._place_like_statvar_store = place_statvar_constraint_mapping(
            client=self.dc, place_like_constraints=constraints
        )

    async def fetch_obs(self, request: ObservationRequest) -> ObservationApiResponse:
        # Get the raw API response
        if request.child_place_type:
            return self.dc.observation.fetch_observations_by_entity_type(
                variable_dcids=request.variable_dcid,
                parent_entity=request.place_dcid,
                entity_type=request.child_place_type,
                date=request.date_type,
                filter_facet_ids=request.source_ids,
            )
        return self.dc.observation.fetch(
            variable_dcids=request.variable_dcid,
            entity_dcids=request.place_dcid,
            date=request.date_type,
            filter_facet_ids=request.source_ids,
        )

    async def fetch_entity_names(self, dcids: list[str]) -> dict:
        response = self.dc.node.fetch_entity_names(entity_dcids=dcids)
        return {dcid: name.value for dcid, name in response.items() if name}

    async def fetch_entity_types(self, dcids: list[str]) -> dict:
        response = self.dc.node.fetch_property_values(
            node_dcids=dcids, properties="typeOf"
        )
        return {
            dcid: list(response.extract_connected_dcids(dcid, "typeOf"))
            for dcid in response.get_properties()
        }

    async def search_places(self, names: list[str]) -> dict:
        results_map = {}
        response = self.dc.resolve.fetch_dcids_by_name(names=names)
        data = response.to_dict()
        entities = data.get("entities", [])
        for entity in entities:
            node, candidates = entity.get("node", ""), entity.get("candidates", [])
            if node and candidates:
                results_map[node] = candidates[0].get("dcid", "")
        return results_map

    async def search_svs(
        self, queries: list[str], *, skip_topics: bool = True, max_results: int = 10
    ) -> dict:
        results_map = {}
        skip_topics_param = "&skip_topics=true" if skip_topics else ""
        endpoint_url = f"{self.sv_search_base_url}/api/nl/search-vector"
        headers = {"Content-Type": "application/json"}

        # Use precomputed indices based on configured search scope
        indices = self.search_indices

        for query in queries:
            # Search all indices in a single API call using comma-separated list
            indices_param = ",".join(indices)
            api_endpoint = f"{endpoint_url}?idx={indices_param}{skip_topics_param}"
            payload = {"queries": [query]}

            try:
                response = requests.post(  # noqa: S113
                    api_endpoint, data=json.dumps(payload), headers=headers
                )
                response.raise_for_status()
                data = response.json()
                results = data.get("queryResults", {})

                if (
                    query in results
                    and "SV" in results[query]
                    and "CosineScore" in results[query]
                ):
                    sv_list = results[query]["SV"]
                    score_list = results[query]["CosineScore"]

                    # Return results in API order (no ranking)
                    all_results = [
                        {"SV": sv_list[i], "CosineScore": score_list[i]}
                        for i in range(len(sv_list))
                    ]
                    results_map[query] = all_results[
                        :max_results
                    ]  # Limit to max_results
                else:
                    results_map[query] = []

            except Exception as e:  # noqa: BLE001
                logger.error(
                    "An unexpected error occurred for query '%s': %s", query, e
                )
                results_map[query] = []

        return results_map

    async def child_place_type_exists(
        self, parent_place_dcid: str, child_place_type: str
    ) -> bool:
        response = self.dc.node.fetch_place_children(
            place_dcids=parent_place_dcid, children_type=child_place_type, as_dict=True
        )
        return len(response.get(parent_place_dcid, [])) > 0

    async def fetch_indicators(
        self,
        query: str,
        place_dcids: list[str] = None,
        max_results: int = 10,
        *,
        include_topics: bool = True,
    ) -> dict:
        """
        Search for indicators matching a query, optionally filtered by place existence.
        When place_dcids are specified, filter the results by place existence.

        Returns:
            Dictionary with topics, variables, and lookups
        """

        # Search for more results than we need to ensure we get enough topics and variables.
        # The factor of 2 is arbitrary and we can adjust it (make it configurable?) as needed.
        max_search_results = max_results * 2
        search_results = await self._search_vector(
            query=query,
            max_results=max_search_results,
            include_topics=include_topics,
        )

        # Separate topics and variables
        topics = search_results.get("topics", [])
        variables = search_results.get("variables", [])

        # Apply existence filtering if places are specified
        if place_dcids:
            # Ensure place variables are cached for all places in parallel
            await asyncio.gather(
                *(
                    asyncio.to_thread(self._ensure_place_variables_cached, place_dcid)
                    for place_dcid in place_dcids
                )
            )

            # Filter topics and variables by existence (OR logic)
            topics = self._filter_topics_by_existence(topics, place_dcids)
            variables = self._filter_variables_by_existence(variables, place_dcids)
        else:
            # No existence checks performed, convert to simple lists
            topics = [{"dcid": topic} for topic in topics]
            variables = [{"dcid": var} for var in variables]

        # Limit results
        topics = topics[:max_results]
        variables = variables[:max_results]

        # Get member information for topics
        topic_members = self._get_topics_members_with_existence(topics, place_dcids)

        # Build response structure
        return {
            "topics": [
                {
                    "dcid": topic_info["dcid"],
                    "member_topics": topic_members.get(topic_info["dcid"], {}).get(
                        "member_topics", []
                    ),
                    "member_variables": topic_members.get(topic_info["dcid"], {}).get(
                        "member_variables", []
                    ),
                    **(
                        {"places_with_data": topic_info["places_with_data"]}
                        if "places_with_data" in topic_info
                        else {}
                    ),
                }
                for topic_info in topics
            ],
            "variables": [
                {
                    "dcid": var_info["dcid"],
                    **(
                        {"places_with_data": var_info["places_with_data"]}
                        if "places_with_data" in var_info
                        else {}
                    ),
                }
                for var_info in variables
            ],
            "lookups": self._build_lookups(
                [topic_info["dcid"] for topic_info in topics]
                + [var_info["dcid"] for var_info in variables]
            ),
        }

    async def _search_vector(
        self, query: str, max_results: int = 10, *, include_topics: bool = True
    ) -> dict:
        """
        Search for topics and variables using search_svs.
        """
<<<<<<< HEAD
        logger.info("Querying search-vector with query: %s", query)
=======
        logger.info("Searching for indicators with query: %s", query)
        # Always include topics since we need to expand topics to variables.
>>>>>>> 7b1c3c51
        search_results = await self.search_svs(
            [query], skip_topics=False, max_results=max_results
        )
        results = search_results.get(query, [])

        topics = []
        variables = []
        # Track variables to avoid duplicates when expanding topics to variables.
        variable_set: set[str] = set()

        for result in results:
            sv_dcid = result.get("SV", "")
            if not sv_dcid:
                continue

            # Check if it's a topic (contains "/topic/")
            if "/topic/" in sv_dcid:
                # Only include topics that exist in the topic store
                if self.topic_store and sv_dcid in self.topic_store.topics_by_dcid:
                    # If topics are not included, expand topics to variables.
                    if not include_topics:
                        for variable in self.topic_store.get_topic_variables(sv_dcid):
                            if variable not in variable_set:
                                variables.append(variable)
                                variable_set.add(variable)
                    else:
                        topics.append(sv_dcid)
            else:
                variables.append(sv_dcid)
                variable_set.add(sv_dcid)

        return {"topics": topics, "variables": variables}

    async def search_indicators(
        self,
        search_tasks: list[SearchTask],
        max_results: int,
        *,
        include_topics: bool,
    ) -> SearchResponse:
        """
        Handles the logic for fetching indicators using the new /api/nl/search-indicators endpoint.
        This method calls the new search logic, transforms the result, and formats it
        to match the expected output structure of the public fetch_indicators method.
        """
        logger.info("Querying search-indicators for %d task(s)", len(search_tasks))
        search_result, dcid_name_mappings = await self._fetch_indicators_new(
            search_tasks=search_tasks,
            include_topics=include_topics,
            max_results=max_results,
        )

        # Limit results after fetching and filtering
        final_topics = list(search_result.topics.values())[:max_results]
        final_variables = list(search_result.variables.values())[:max_results]

        # Collect all DCIDs for name lookups.
        # This includes the main topics/variables and their members.
        all_dcids = {topic.dcid for topic in final_topics} | {
            var.dcid for var in final_variables
        }
        for topic in final_topics:
            all_dcids.update(topic.member_topics)
            all_dcids.update(topic.member_variables)

        # The new endpoint provides names, but we might need to look up members
        # that weren't in the original search response.
        dcids_to_lookup = [dcid for dcid in all_dcids if dcid not in dcid_name_mappings]
        if dcids_to_lookup:
            member_lookups = await self.fetch_entity_names(dcids_to_lookup)
            dcid_name_mappings.update(member_lookups)

        return SearchResponse(
            status="SUCCESS",
            dcid_name_mappings=dcid_name_mappings,
            topics=final_topics,
            variables=final_variables,
        )

    async def _fetch_indicators_new(
        self,
        search_tasks: list[SearchTask],
        *,
        include_topics: bool,
        max_results: int,
    ) -> tuple[SearchResult, dict]:
        """
        Calls the new /api/nl/search-indicators endpoint and transforms the response.

        Args:
            search_tasks: A list of SearchTask objects.
            include_topics: Whether to include topics in the search.
            max_results: The maximum number of results to return.

        Returns:
            A tuple containing a SearchResult object and a dcid_name_mappings dictionary.
        """
        # Collect unique queries and place DCIDs from all search tasks
        unique_queries = sorted({task.query for task in search_tasks})
        all_place_dcids = sorted(
            {pd for task in search_tasks for pd in task.place_dcids}
        )
        max_search_results = max_results * 2

        # Prepare request parameters
        params = {
            "queries": unique_queries,
            "limit_per_index": max_search_results,
            "index": self.search_indices,
        }

        if not include_topics:
            params["include_types"] = ["StatisticalVariable"]

        endpoint_url = f"{self.sv_search_base_url}/api/nl/search-indicators"
        headers = {"Content-Type": "application/json"}
        try:
            response = await asyncio.to_thread(
                requests.get,
                endpoint_url,
                params=params,
                headers=headers,  # noqa: S113
            )
            response.raise_for_status()
            api_response = response.json()
            search_result, dcid_name_mappings = (
                self._transform_search_indicators_response(api_response)
            )
        except Exception as e:
            logger.error("Error calling /api/nl/search-indicators: %s", e)
            # Return empty results on failure
            return SearchResult(), {}

        # Apply existence filtering if places are specified
        if all_place_dcids:
            # Ensure place variables are cached for all places in parallel
            await asyncio.gather(
                *(
                    asyncio.to_thread(self._ensure_place_variables_cached, place_dcid)
                    for place_dcid in all_place_dcids
                )
            )

            # Filter topics and variables by existence (OR logic)
            search_result.topics = self._filter_topics_by_existence_new(
                search_result.topics, all_place_dcids
            )
            search_result.variables = self._filter_variables_by_existence_new(
                search_result.variables, all_place_dcids
            )

        # Get member information for topics
        if search_result.topics:
            self._get_topics_members_with_existence_new(
                search_result.topics, all_place_dcids
            )

        # After filtering, create a set of all remaining DCIDs
        final_dcids = set(search_result.topics.keys()) | set(
            search_result.variables.keys()
        )

        # Filter the original dcid_name_mappings to only include the final DCIDs
        final_dcid_name_mappings = {
            dcid: name
            for dcid, name in dcid_name_mappings.items()
            if dcid in final_dcids
        }
        return search_result, final_dcid_name_mappings

    def _transform_search_indicators_response(
        self, api_response: dict
    ) -> tuple[SearchResult, dict]:
        """
        Transforms the response from the /api/nl/search-indicators endpoint.

        Args:
            api_response: The JSON response from the search-indicators API.

        Returns:
            A tuple containing a SearchResult object and a dcid_name_mappings dictionary.

        Example Output:
            (
                SearchResult(
                    topics={"dc/topic/Health": SearchTopic(dcid="dc/topic/Health", ...)},
                    variables={"Count_Person": SearchVariable(dcid="Count_Person", ...)}
                ),
                {"dc/topic/Health": "Health", "Count_Person": "Person Count"}
            )
        """
        unique_indicators = {}
        query_results = api_response.get("queryResults", [])

        # Iterate indicators from each query + index result and merge into single dict
        for query_result in query_results:
            for index_result in query_result.get("indexResults", []):
                for indicator in index_result.get("results", []):
                    dcid = indicator.get("dcid")
                    # Deduplicate based on DCID, keeping the first one found.
                    if dcid and indicator.get("name") and dcid not in unique_indicators:
                        unique_indicators[dcid] = indicator

        topics: dict[str, SearchTopic] = {}
        variables: dict[str, SearchVariable] = {}
        dcid_name_mappings = {}

        # Split indicator info between dcid-name mapping and per-indicator model.
        for dcid, indicator in unique_indicators.items():
            # Populate name mapping
            dcid_name_mappings[dcid] = indicator["name"]

            # Create the appropriate SearchIndicator model
            if indicator.get("typeOf") == "Topic":
                topics[dcid] = SearchTopic(
                    dcid=dcid,
                    description=indicator.get("description"),
                    alternate_descriptions=indicator.get("search_descriptions"),
                )
            else:  # Default to variable if not a Topic
                variables[dcid] = SearchVariable(
                    dcid=dcid,
                    description=indicator.get("description"),
                    alternate_descriptions=indicator.get("search_descriptions"),
                )

        return SearchResult(topics=topics, variables=variables), dcid_name_mappings

    def _ensure_place_variables_cached(self, place_dcid: str) -> None:
        """Ensure variables for a place are cached."""
        if self.variable_cache.get(place_dcid) is None:
            # Fetch and cache variables for the place
            response = self.dc.observation.fetch_available_statistical_variables(
                entity_dcids=[place_dcid]
            )
            unfiltered_variables = response.get(place_dcid, [])
            # Filter out internal variables
            all_variables = {
                var
                for var in unfiltered_variables
                if self.topic_store.has_variable(var)
                or not re.fullmatch(r"dc/[a-z0-9]{10,}", var)
            }
            self.variable_cache.put(place_dcid, all_variables)

    def _filter_variables_by_existence(
        self, variable_dcids: list[str], place_dcids: list[str]
    ) -> list[dict]:
        """Filter variables by existence for the given places (OR logic)."""
        if not variable_dcids or not place_dcids:
            return []

        # Check which variables exist for any of the places
        existing_variables = []
        for var in variable_dcids:
            places_with_data = []
            for place_dcid in place_dcids:
                # TODO (@jm-rivera): Remove place-like check once new search endpoint is live.
                place_variables = self.variable_cache.get(
                    place_dcid
                ) | self._place_like_statvar_store.get(place_dcid, set())
                if place_variables is not None and var in place_variables:
                    places_with_data.append(place_dcid)

            if places_with_data:
                existing_variables.append(
                    {"dcid": var, "places_with_data": places_with_data}
                )

        return existing_variables

    def _filter_variables_by_existence_new(
        self, variables: dict[str, SearchVariable], place_dcids: list[str]
    ) -> dict[str, SearchVariable]:
        """
        Filter SearchVariable objects by existence for the given places (OR logic).

        Note: This has the same logic as _filter_variables_by_existence but operates on SearchVariable objects.
        """
        if not variables or not place_dcids:
            return {}

        existing_variables = {}
        for var_dcid, var_obj in variables.items():
            places_with_data = []
            for place_dcid in place_dcids:
                place_variables = self.variable_cache.get(
                    place_dcid
                ) | self._place_like_statvar_store.get(place_dcid, set())
                if place_variables is not None and var_dcid in place_variables:
                    places_with_data.append(place_dcid)

            if places_with_data:
                var_obj.places_with_data = places_with_data
                existing_variables[var_dcid] = var_obj

        return existing_variables

    def _filter_topics_by_existence_new(
        self, topics: dict[str, SearchTopic], place_dcids: list[str]
    ) -> dict[str, SearchTopic]:
        """
        Filter SearchTopic objects by existence using recursive checks.

        Note: This has the same logic as _filter_topics_by_existence but operates on SearchTopic objects.
        """
        if not topics or not place_dcids:
            return {}

        existing_topics = {}
        for dcid, topic in topics.items():
            places_with_data = self._get_topic_places_with_data(dcid, place_dcids)
            if places_with_data:
                topic.places_with_data = places_with_data
                existing_topics[dcid] = topic

        return existing_topics

    def _filter_topics_by_existence(
        self, topic_dcids: list[str], place_dcids: list[str]
    ) -> list[dict]:
        """Filter topics by existence using recursive checks."""
        if not topic_dcids:
            return []

        existing_topics = []
        for topic_dcid in topic_dcids:
            places_with_data = self._get_topic_places_with_data(topic_dcid, place_dcids)
            if places_with_data:
                existing_topics.append(
                    {"dcid": topic_dcid, "places_with_data": places_with_data}
                )

        return existing_topics

    def _check_topic_exists_recursive(
        self, topic_dcid: str, place_dcids: list[str]
    ) -> bool:
        """Recursively check if any variable in the topic hierarchy exists for any of the places (OR logic)."""
        if not self.topic_store or not place_dcids:
            return False

        topic_data = self.topic_store.topics_by_dcid.get(topic_dcid)
        if not topic_data:
            return False

        # Check if any direct variable exists for any of the places
        for place_dcid in place_dcids:
            place_variables = self.variable_cache.get(place_dcid)
            if place_variables and any(
                var in place_variables for var in topic_data.variables
            ):
                return True

        # Recursively check member topics
        for member_topic in topic_data.member_topics:
            if self._check_topic_exists_recursive(member_topic, place_dcids):
                return True

        return False

    def _get_topic_places_with_data(
        self, topic_dcid: str, place_dcids: list[str]
    ) -> list[str]:
        """Get list of places where the topic has data."""
        if not self.topic_store or not place_dcids:
            return []

        topic_data = self.topic_store.topics_by_dcid.get(topic_dcid)
        if not topic_data:
            return []

        places_with_data = []

        # Check direct variables
        for place_dcid in place_dcids:
            # TODO (@jm-rivera): Remove place-like check once new search endpoint is live.
            place_variables = self.variable_cache.get(
                place_dcid
            ) | self._place_like_statvar_store.get(place_dcid, set())
            if place_variables is not None:
                matching_vars = [
                    var for var in topic_data.variables if var in place_variables
                ]
                if matching_vars:
                    places_with_data.append(place_dcid)

        # Check member topics recursively
        for member_topic in topic_data.member_topics:
            member_places = self._get_topic_places_with_data(member_topic, place_dcids)
            for place in member_places:
                if place not in places_with_data:
                    places_with_data.append(place)

        return places_with_data

    def _get_topics_members_with_existence(
        self, topic_dcids: list[dict], place_dcids: list[str] = None
    ) -> dict:
        """Get member topics and variables for topics, filtered by existence if places specified."""
        if not topic_dcids or not self.topic_store:
            return {}

        result = {}

        for topic_info in topic_dcids:
            topic_dcid = topic_info["dcid"]
            topic_data = self.topic_store.topics_by_dcid.get(topic_dcid)
            if not topic_data:
                continue

            member_topics = topic_data.member_topics
            member_variables = topic_data.variables

            # Filter by existence if places are specified
            if place_dcids:
                # Filter member variables by existence
                filtered_variables = self._filter_variables_by_existence(
                    member_variables, place_dcids
                )
                # Extract just the dcids from the filtered results
                member_variables = [var["dcid"] for var in filtered_variables]

                # Filter member topics by existence
                filtered_topics = self._filter_topics_by_existence(
                    member_topics, place_dcids
                )
                # Extract just the dcids from the filtered results
                member_topics = [topic["dcid"] for topic in filtered_topics]

            result[topic_dcid] = {
                "member_topics": member_topics,
                "member_variables": member_variables,
            }

        return result

    def _get_topics_members_with_existence_new(
        self, topics: dict[str, SearchTopic], place_dcids: list[str] | None
    ) -> None:
        """
        Get and set member topics and variables for SearchTopic objects,
        filtered by existence if places are specified. This method modifies
        the SearchTopic objects in place.

        Note: This has the same logic as _get_topics_members_with_existence but operates on SearchTopic objects.
        """
        if not topics or not self.topic_store:
            return

        for topic_dcid, topic_obj in topics.items():
            topic_data = self.topic_store.topics_by_dcid.get(topic_dcid)
            if not topic_data:
                continue

            member_topics = topic_data.member_topics
            member_variables = topic_data.variables

            # Filter by existence if places are specified
            if place_dcids:
                # Create temporary SearchVariable objects for filtering
                temp_vars = {
                    dcid: SearchVariable(dcid=dcid) for dcid in member_variables
                }
                filtered_variables = self._filter_variables_by_existence_new(
                    temp_vars, place_dcids
                )
                member_variables = list(filtered_variables.keys())

                member_topics = [
                    dcid
                    for dcid in member_topics
                    if self._check_topic_exists_recursive(dcid, place_dcids)
                ]

            topic_obj.member_topics = member_topics
            topic_obj.member_variables = member_variables

    def _build_lookups(self, entities: list[str]) -> dict:
        """Build DCID-to-name mappings using TopicStore."""
        if not self.topic_store:
            return {}

        lookups = {}
        for entity in entities:
            name = self.topic_store.get_name(entity)
            if name:
                lookups[entity] = name

        return lookups


# TODO(keyurva): For custom dc client, load both custom and base dc topic stores and merge them.
# Since this is not the case currently, base topics are not returned for custom dc (in base_only and base_and_custom modes).
def create_dc_client(settings: DCSettings) -> DCClient:
    """
    Factory function to create a single DCClient based on settings.

    Args:
        settings: DCSettings object containing client settings

    Returns:
        DCClient instance configured according to the provided settings

    Raises:
        ValueError: If required fields are missing or settings is invalid
    """
    if isinstance(settings, BaseDCSettings):
        return _create_base_dc_client(settings)
    if isinstance(settings, CustomDCSettings):
        return _create_custom_dc_client(settings)

    raise ValueError(
        f"Invalid settings type: {type(settings)}. Must be BaseDCSettings or CustomDCSettings"
    )


def _create_base_topic_store(settings: DCSettings) -> TopicStore:
    """Create a topic store from settings."""
    if settings.topic_cache_paths:
        paths = [Path(path) for path in settings.topic_cache_paths]
        return read_topic_caches(paths)
    return read_topic_caches()


def _create_base_dc_client(settings: BaseDCSettings) -> DCClient:
    """Create a base DC client from settings."""
    # Create topic store from path if provided else use default topic cache
    topic_store = _create_base_topic_store(settings)

    # Create DataCommonsClient
    dc = DataCommonsClient(api_key=settings.api_key)

    # Create DCClient
    return DCClient(
        dc=dc,
        search_scope=SearchScope.BASE_ONLY,
        base_index=settings.base_index,
        custom_index=None,
        sv_search_base_url=settings.sv_search_base_url,
        use_search_indicators_endpoint=settings.use_search_indicators_endpoint,
        topic_store=topic_store,
    )


def _create_custom_dc_client(settings: CustomDCSettings) -> DCClient:
    """Create a custom DC client from settings."""
    # Use search scope directly (it's already an enum)
    search_scope = settings.search_scope

    # Create DataCommonsClient
    dc = DataCommonsClient(url=settings.api_base_url)

    # Create topic store if root_topic_dcids provided
    topic_store: TopicStore | None = None
    if settings.root_topic_dcids:
        topic_store = create_topic_store(settings.root_topic_dcids, dc)

    if search_scope == SearchScope.BASE_AND_CUSTOM:
        base_topic_store = _create_base_topic_store(settings)
        topic_store = (
            topic_store.merge(base_topic_store) if topic_store else base_topic_store
        )

    # Create DCClient
    return DCClient(
        dc=dc,
        search_scope=search_scope,
        base_index=settings.base_index,
        custom_index=settings.custom_index,
        sv_search_base_url=settings.custom_dc_url,  # Use custom_dc_url as sv_search_base_url
        use_search_indicators_endpoint=settings.use_search_indicators_endpoint,
        topic_store=topic_store,
        # TODO (@jm-rivera): Remove place-like parameter new search endpoint is live.
        _place_like_constraints=settings.place_like_constraints,
    )<|MERGE_RESOLUTION|>--- conflicted
+++ resolved
@@ -321,12 +321,8 @@
         """
         Search for topics and variables using search_svs.
         """
-<<<<<<< HEAD
-        logger.info("Querying search-vector with query: %s", query)
-=======
-        logger.info("Searching for indicators with query: %s", query)
+        logger.info("Querying search-vector for: '%s'", query)
         # Always include topics since we need to expand topics to variables.
->>>>>>> 7b1c3c51
         search_results = await self.search_svs(
             [query], skip_topics=False, max_results=max_results
         )
