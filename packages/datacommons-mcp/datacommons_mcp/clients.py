# Copyright 2025 Google LLC.
#
# Licensed under the Apache License, Version 2.0 (the "License");
# you may not use this file except in compliance with the License.
# You may obtain a copy of the License at
#
#     http://www.apache.org/licenses/LICENSE-2.0
#
# Unless required by applicable law or agreed to in writing, software
# distributed under the License is distributed on an "AS IS" BASIS,
# WITHOUT WARRANTIES OR CONDITIONS OF ANY KIND, either express or implied.
# See the License for the specific language governing permissions and
# limitations under the License.
"""
Clients module for interacting with Data Commons instances.
Provides classes for managing connections to both base and custom Data Commons instances.
"""

import asyncio
import json
import re

import requests
from datacommons_client.client import DataCommonsClient

from datacommons_mcp.cache import LruCache
from datacommons_mcp.constants import BASE_DC_ID, CUSTOM_DC_ID
<<<<<<< HEAD
from datacommons_mcp.data_models.observations import (
    DateRange,
    ObservationApiResponse,
    ObservationToolRequest,
    ObservationToolResponse,
    PlaceData,
    Source,
    SourceMetadata,
    VariableSeries,
)
from datacommons_mcp.topics import TopicStore, read_topic_cache
from datacommons_mcp.utils import filter_by_date
=======
from datacommons_mcp.topics import TopicStore, read_topic_cache, create_topic_store
>>>>>>> 45ba659f


class DCClient:
    def __init__(
        self,
        dc_name: str = "Data Commons",
        base_url: str = None,
        api_key: str = None,
        sv_search_base_url: str = "https://dev.datacommons.org",
        idx: str = "base_uae_mem",
        topic_store: TopicStore = None,
    ) -> None:
        """
        Initialize the DCClient with either an API key or a base URL.

        Args:
            api_key: API key for authentication (mutually exclusive with base_url)
            base_url: Base URL for custom Data Commons instance (mutually exclusive with api_key)
            sv_search_base_url: Base URL for SV search endpoint
            idx: Index to use for SV search
        """
        if api_key and base_url:
            raise ValueError("Cannot specify both api_key and base_url")
        if not api_key and not base_url:
            raise ValueError("Must specify either api_key or base_url")

        self.dc_name = dc_name
        self.sv_search_base_url = sv_search_base_url
        self.idx = idx
        self.variable_cache = LruCache(128)

        if topic_store is None:
            TopicStore(topics_by_dcid={}, all_variables=set())
        self.topic_store = topic_store

        if api_key:
            self.dc = DataCommonsClient(api_key=api_key)
        else:
            self.dc = DataCommonsClient(url=base_url)

    async def fetch_obs(
        self, request: ObservationToolRequest
    ) -> ObservationApiResponse:
        if request.child_place_type:
            return self.dc.observation.fetch_observations_by_entity_type(
                variable_dcids=request.variable_dcid,
                parent_entity=request.place_dcid,
                entity_type=request.child_place_type,
                date=request.observation_period,
                filter_facet_ids=request.source_ids,
            )
        return self.dc.observation.fetch(
            variable_dcids=request.variable_dcid,
            entity_dcids=request.place_dcid,
            date=request.observation_period,
            filter_facet_ids=request.source_ids,
        )

    def fetch_entity_names(self, dcids: list[str]) -> dict:
        response = self.dc.node.fetch_entity_names(entity_dcids=dcids)
        return {dcid: name.value for dcid, name in response.items()}

    def fetch_entity_types(self, dcids: list[str]) -> dict:
        response = self.dc.node.fetch_property_values(
            node_dcids=dcids, properties="typeOf"
        )
        return {
            dcid: list(response.extract_connected_dcids(dcid, "typeOf"))
            for dcid in response.get_properties()
        }

    def add_place_metadata_to_obs(self, obs_response: ObservationToolResponse) -> None:
        all_place_dcids = list(obs_response.place_data.keys())
        names = self.fetch_entity_names(all_place_dcids)

        for place_dcid, name in names.items():
            obs_response.place_data[place_dcid].place_name = name

    async def fetch_topic_variables(
        self, place_dcid: str, topic_query: str = "statistics"
    ) -> dict:
        """
        Fetch the variables for a place and topic.

        The variables are filtered to be the intersection
        of the topic variables and the variables available for the place.
        """
        all_variables = self.variable_cache.get(place_dcid)

        if all_variables is None:
            # If not in cache, fetch from API
            response = self.dc.observation.fetch_available_statistical_variables(
                entity_dcids=[place_dcid]
            )
            unfiltered_variables = response.get(place_dcid, [])
            # Filter out internal "dc/alpha-numeric-string" variables that look like IDs.
            # These variables don't seem to have a name so not sure if they are useful.
            # TODO(keyurva): This is a hack to filter out internal variables that look like IDs.
            # We should find a better way to do this or fix the schema so they have names.
            # TODO(keyurva): Since we're only supporting topic variables now, should we only keep those that are in the topic store?
            all_variables = set(
                var
                for var in unfiltered_variables
                if self.topic_store.has_variable(var)
                or not re.fullmatch(r"dc/[a-z0-9]{10,}", var)
            )
            # Store the full filtered list in the cache
            self.variable_cache.put(place_dcid, all_variables)

        topic_svs = await self._get_topic_svs(topic_query)
        # Get an intersection of the topic SVs and the place SVs while maintaining order.
        topic_svs = [sv for sv in topic_svs if sv in all_variables]
        return {"topic_variable_ids": topic_svs}

    async def search_places(self, names: list[str]) -> dict:
        results_map = {}
        response = self.dc.resolve.fetch_dcids_by_name(names=names)
        data = response.to_dict()
        entities = data.get("entities", [])
        for entity in entities:
            node, candidates = entity.get("node", ""), entity.get("candidates", [])
            if node and candidates:
                results_map[node] = candidates[0].get("dcid", "")
        return results_map

    async def _get_topic_svs(self, topic_query: str) -> list[str]:
        """
        Get the SVs for a given topic.

        This is done by searching for the topic and finding the first result that
        is a topic. Then all the SVs that came before that topic in the search
        results are combined with all the SVs in that topic.
        """

        # TODO(keyurva): This is clearly a hack to get the variables for the statistics topic.
        # This is because when searching for "statistics", the first result is an agriculture topic and the statistics topic is nowhere to be found.
        # We are special casing this because "statistics" is the default category for the tool and we want to return the variables for the statistics topic.
        # We should find a better way to do this.
        if topic_query.lower().strip() == "statistics":
            return self.topic_store.get_topic_variables("dc/topic/Root")

        # Search for SVs and topics, the results are ordered by relevance.
        search_results = await self.search_svs([topic_query], skip_topics=False)
        sv_topic_results = search_results.get(topic_query, [])

        if not sv_topic_results:
            return []

        svs_before_topic = []
        for result in sv_topic_results:
            sv_dcid = result.get("SV", "")
            if not sv_dcid:
                continue

            # A topic is identified by "topic/" in its dcid.
            if "topic/" in sv_dcid:
                topic_svs = self.topic_store.get_topic_variables(sv_dcid)

                # Combine SVs found before the topic with the SVs from the topic.
                # Using dict.fromkeys preserves order and removes duplicates.
                combined_svs = dict.fromkeys(svs_before_topic + topic_svs)
                return list(combined_svs.keys())
            # This is a regular SV that appeared before the first topic.
            svs_before_topic.append(sv_dcid)

        # If no topic was found, return all the SVs found in the search.
        return svs_before_topic

    async def search_svs(self, queries: list[str], *, skip_topics: bool = True) -> dict:
        results_map = {}
        skip_topics_param = "&skip_topics=true" if skip_topics else ""
        endpoint_url = f"{self.sv_search_base_url}/api/nl/search-vector"
        api_endpoint = f"{endpoint_url}?idx={self.idx}{skip_topics_param}"
        headers = {"Content-Type": "application/json"}

        for query in queries:
            payload = {"queries": [query]}
            try:
                response = requests.post(  # noqa: S113
                    api_endpoint, data=json.dumps(payload), headers=headers
                )
                response.raise_for_status()
                data = response.json()
                results = data.get("queryResults", {})

                if (
                    query in results
                    and "SV" in results[query]
                    and "CosineScore" in results[query]
                ):
                    sv_list = results[query]["SV"]
                    score_list = results[query]["CosineScore"]
                    sorted_results = sorted(
                        zip(sv_list, score_list, strict=False),
                        key=lambda x: (-x[1], x[0]),
                    )
                    sv_list, score_list = zip(*sorted_results, strict=False)

                    # Assuming len(sv_list) == len(score_list) as per user prompt
                    # Iterate up to the top 5, or fewer if less than 5 results are available.
                    num_results_available = len(sv_list)
                    num_results_to_take = min(num_results_available, 5)

                    top_results = [
                        {"SV": sv_list[i], "CosineScore": score_list[i]}
                        for i in range(num_results_to_take)
                    ]

                    results_map[query] = top_results
                else:
                    # This case handles if the query is in the response, but SV/CosineScore is missing/empty
                    results_map[query] = []

            except Exception as e:  # noqa: BLE001
                print(f"An unexpected error occurred for query '{query}': {e}")
                results_map[query] = []
        return results_map

    async def child_place_type_exists(
        self, parent_place_dcid: str, child_place_type: str
    ) -> bool:
        response = self.dc.node.fetch_place_children(
            place_dcids=parent_place_dcid, children_type=child_place_type, as_dict=True
        )
        return len(response.get(parent_place_dcid, [])) > 0

    async def fetch_topics_and_variables(
        self, query: str, place_dcids: list[str] = [], max_results: int = 10
    ) -> dict:
        """
        Search for topics and variables matching a query, optionally filtered by place existence.

        Args:
            query: Search query string
            place_dcids: Optional list of place DCIDs to filter by existence (OR logic)
            max_results: Maximum number of results to return (default 10)

        Returns:
            Dictionary with topics, variables, and lookups
        """
        # Search for entities (both topics and variables)
        search_results = await self._search_entities(query)

        # Separate topics and variables
        topics = search_results.get("topics", [])
        variables = search_results.get("variables", [])
<<<<<<< HEAD

        # Apply existence filtering if place is specified
        if place_dcid:
            # Ensure place variables are cached
            self._ensure_place_variables_cached(place_dcid)

            # Filter topics and variables by existence
            topics = self._filter_topics_by_existence(topics, place_dcid)
            variables = self._filter_variables_by_existence(variables, place_dcid)

=======
        
        # Apply existence filtering if places are specified
        if place_dcids:
            # Ensure place variables are cached for all places
            for place_dcid in place_dcids:
                self._ensure_place_variables_cached(place_dcid)
            
            # Filter topics and variables by existence (OR logic)
            topics = self._filter_topics_by_existence(topics, place_dcids)
            variables = self._filter_variables_by_existence(variables, place_dcids)
        else:
            # No existence checks performed, convert to simple lists
            topics = [{"dcid": topic} for topic in topics]
            variables = [{"dcid": var} for var in variables]
        
>>>>>>> 45ba659f
        # Limit results
        topics = topics[:max_results]
        variables = variables[:max_results]

        # Get member information for topics
<<<<<<< HEAD
        topic_members = self._get_topics_members_with_existence(topics, place_dcid)

=======
        topic_members = self._get_topics_members_with_existence(
            topics, place_dcids
        )
        
>>>>>>> 45ba659f
        # Build response structure
        response = {
            "topics": [
                {
<<<<<<< HEAD
                    "dcid": topic,
                    "member_topics": topic_members.get(topic, {}).get(
                        "member_topics", []
                    ),
                    "member_variables": topic_members.get(topic, {}).get(
                        "member_variables", []
                    ),
=======
                    "dcid": topic_info["dcid"],
                    "member_topics": topic_members.get(topic_info["dcid"], {}).get("member_topics", []),
                    "member_variables": topic_members.get(topic_info["dcid"], {}).get("member_variables", []),
                    **({"places_with_data": topic_info["places_with_data"]} if "places_with_data" in topic_info else {})
                }
                for topic_info in topics
            ],
            "variables": [
                {
                    "dcid": var_info["dcid"],
                    **({"places_with_data": var_info["places_with_data"]} if "places_with_data" in var_info else {})
>>>>>>> 45ba659f
                }
                for var_info in variables
            ],
            "lookups": self._build_lookups([topic_info["dcid"] for topic_info in topics] + [var_info["dcid"] for var_info in variables]),
        }

        return response

    async def _search_entities(self, query: str) -> dict:
        """Search for topics and variables using search_svs."""
        # Search with topics included
        search_results = await self.search_svs([query], skip_topics=False)
        results = search_results.get(query, [])

        topics = []
        variables = []

        for result in results:
            sv_dcid = result.get("SV", "")
            if not sv_dcid:
                continue

            # Check if it's a topic (contains "/topic/")
            if "/topic/" in sv_dcid:
                topics.append(sv_dcid)
            else:
                variables.append(sv_dcid)

        return {"topics": topics, "variables": variables}

    def _ensure_place_variables_cached(self, place_dcid: str) -> None:
        """Ensure variables for a place are cached."""
        if self.variable_cache.get(place_dcid) is None:
            # Fetch and cache variables for the place
            response = self.dc.observation.fetch_available_statistical_variables(
                entity_dcids=[place_dcid]
            )
            unfiltered_variables = response.get(place_dcid, [])
            # Filter out internal variables
            all_variables = set(
                var
                for var in unfiltered_variables
                if self.topic_store.has_variable(var)
                or not re.fullmatch(r"dc/[a-z0-9]{10,}", var)
            )
            self.variable_cache.put(place_dcid, all_variables)

    def _filter_variables_by_existence(
        self, variable_dcids: list[str], place_dcids: list[str]
    ) -> list[dict]:
        """Filter variables by existence for the given places (OR logic)."""
        if not variable_dcids or not place_dcids:
            return []
<<<<<<< HEAD

        # Get cached variables for the place
        place_variables = self.variable_cache.get(place_dcid)
        if place_variables is None:
            # This shouldn't happen if _ensure_place_variables_cached was called
            return []

        # Check which variables exist for this place
        return [var for var in variable_dcids if var in place_variables]
=======
        
        # Check which variables exist for any of the places
        existing_variables = []
        for var in variable_dcids:
            places_with_data = []
            for place_dcid in place_dcids:
                place_variables = self.variable_cache.get(place_dcid)
                if place_variables is not None and var in place_variables:
                    places_with_data.append(place_dcid)
            
            if places_with_data:
                existing_variables.append({
                    "dcid": var,
                    "places_with_data": places_with_data
                })
        
        return existing_variables
>>>>>>> 45ba659f

    def _filter_topics_by_existence(
        self, topic_dcids: list[str], place_dcids: list[str]
    ) -> list[dict]:
        """Filter topics by existence using recursive checks."""
        if not topic_dcids:
            return []

        existing_topics = []
        for topic_dcid in topic_dcids:
<<<<<<< HEAD
            if self._check_topic_exists_recursive(topic_dcid, place_dcid):
                existing_topics.append(topic_dcid)

=======
            places_with_data = self._get_topic_places_with_data(topic_dcid, place_dcids)
            if places_with_data:
                existing_topics.append({
                    "dcid": topic_dcid,
                    "places_with_data": places_with_data
                })
        
>>>>>>> 45ba659f
        return existing_topics

    def _check_topic_exists_recursive(self, topic_dcid: str, place_dcids: list[str]) -> bool:
        """Recursively check if any variable in the topic hierarchy exists for any of the places (OR logic)."""
        if not self.topic_store or not place_dcids:
            return False

        topic_data = self.topic_store.topics_by_dcid.get(topic_dcid)
        if not topic_data:
            return False
<<<<<<< HEAD

        # Get cached variables for the place
        place_variables = self.variable_cache.get(place_dcid)
        if place_variables is None:
            return False

        # Check if any direct variable exists
        if any(var in place_variables for var in topic_data.variables):
            return True

=======
        
        # Check if any direct variable exists for any of the places
        for place_dcid in place_dcids:
            place_variables = self.variable_cache.get(place_dcid)
            if place_variables is not None:
                if any(var in place_variables for var in topic_data.variables):
                    return True
        
>>>>>>> 45ba659f
        # Recursively check member topics
        for member_topic in topic_data.member_topics:
            if self._check_topic_exists_recursive(member_topic, place_dcids):
                return True

        return False

    def _get_topic_places_with_data(self, topic_dcid: str, place_dcids: list[str]) -> list[str]:
        """Get list of places where the topic has data."""
        if not self.topic_store or not place_dcids:
            return []
        
        topic_data = self.topic_store.topics_by_dcid.get(topic_dcid)
        if not topic_data:
            return []
        
        places_with_data = []
        
        # Check direct variables
        for place_dcid in place_dcids:
            place_variables = self.variable_cache.get(place_dcid)
            if place_variables is not None:
                if any(var in place_variables for var in topic_data.variables):
                    places_with_data.append(place_dcid)
        
        # Check member topics recursively
        for member_topic in topic_data.member_topics:
            member_places = self._get_topic_places_with_data(member_topic, place_dcids)
            for place in member_places:
                if place not in places_with_data:
                    places_with_data.append(place)
        
        return places_with_data

    def _get_topics_members_with_existence(
        self, topic_dcids: list[dict], place_dcids: list[str] = None
    ) -> dict:
        """Get member topics and variables for topics, filtered by existence if places specified."""
        if not topic_dcids or not self.topic_store:
            return {}

        result = {}
<<<<<<< HEAD

        for topic_dcid in topic_dcids:
=======
        
        for topic_info in topic_dcids:
            topic_dcid = topic_info["dcid"]
>>>>>>> 45ba659f
            topic_data = self.topic_store.topics_by_dcid.get(topic_dcid)
            if not topic_data:
                continue

            member_topics = topic_data.member_topics
            member_variables = topic_data.variables
<<<<<<< HEAD

            # Filter by existence if place is specified
            if place_dcid:
=======
            
            # Filter by existence if places are specified
            if place_dcids:
>>>>>>> 45ba659f
                # Filter member variables by existence
                member_variables = self._filter_variables_by_existence(
                    member_variables, place_dcids
                )

                # Filter member topics by existence
                member_topics = self._filter_topics_by_existence(
                    member_topics, place_dcids
                )

            result[topic_dcid] = {
                "member_topics": member_topics,
                "member_variables": member_variables,
            }

        return result

    def _build_lookups(self, entities: list[str]) -> dict:
        """Build DCID-to-name mappings using TopicStore."""
        if not self.topic_store:
            return {}

        lookups = {}
        for entity in entities:
            name = self.topic_store.get_name(entity)
            if name:
                lookups[entity] = name

        return lookups


class MultiDCClient:
    def __init__(self, base_dc: DCClient, custom_dc: DCClient | None = None) -> None:
        self.base_dc = base_dc
        self.custom_dc = custom_dc
        # Map DC IDs to DCClient instances
        self.dc_map = {BASE_DC_ID: base_dc}
        if custom_dc:
            self.dc_map[CUSTOM_DC_ID] = custom_dc

    async def search_svs(self, queries: list[str]) -> dict:
        """
        Search for SVs across base DC and optional custom DC.

        Returns:
            A dictionary where:
            - keys are the input queries
            - values are dictionaries containing:
                - 'SV': The selected SV
                - 'CosineScore': The score of the SV
                - 'dc_id': The ID of the DC that provided the SV
        """
        results = {}

        # Search base DC
        base_results = await self.base_dc.search_svs(queries)

        # Search custom DC if it exists
        custom_results = None
        if self.custom_dc:
            custom_results = await self.custom_dc.search_svs(queries)

        for query in queries:
            best_result = None

            # Check custom DC first if it exists
            if custom_results and query in custom_results and custom_results[query]:
                custom_score = custom_results[query][0]["CosineScore"]
                # Use custom DC if it has a good score (> 0.7)
                if custom_score > 0.7:
                    best_result = {
                        "SV": custom_results[query][0]["SV"],
                        "CosineScore": custom_score,
                        "dc_id": CUSTOM_DC_ID,
                    }

            # Fall back to base DC
            if not best_result and query in base_results and base_results[query]:
                best_result = {
                    "SV": base_results[query][0]["SV"],
                    "CosineScore": base_results[query][0]["CosineScore"],
                    "dc_id": BASE_DC_ID,
                }

            results[query] = best_result

        return results

    async def fetch_obs(
        self,
<<<<<<< HEAD
        request: ObservationToolRequest,
    ) -> ObservationToolResponse:
        # Create a dictionary of tasks to run, keyed by their client ID.
        tasks = {dc_id: dc.fetch_obs(request) for dc_id, dc in self.dc_map.items()}
        # Run all tasks concurrently.
        results = await asyncio.gather(*tasks.values())
        # Map the results back to their client IDs for explicit access.
        client_results = dict(zip(tasks.keys(), results, strict=True))

        final_response = ObservationToolResponse()

        base_dc_response = client_results[BASE_DC_ID]
        # First populate data that is unique to custom dc
        if self.custom_dc and (custom_dc_response := client_results.get(CUSTOM_DC_ID)):
            self._integrate_observation_response(
                final_response,
                custom_dc_response,
                self.custom_dc.dc_name,
                request.date_filter,
                # Only merge facets that are unique to the custom DC
                selected_source_ids=list(
                    custom_dc_response.facets.keys() - base_dc_response.facets.keys()
                ),
=======
        sv_dcids: list[str],
        place_dcid: str,
        child_place_type: str,
        date: str = "LATEST",
    ) -> dict:
        dc = self.custom_dc or self.base_dc

        if child_place_type:
            return dc.fetch_obs_for_child_places(
                sv_dcids, place_dcid, child_place_type, date
>>>>>>> 45ba659f
            )

        # Then merge in facets from base response
        self._integrate_observation_response(
            final_response,
            base_dc_response,
            self.base_dc.dc_name,
            request.date_filter,
        )

        self.base_dc.add_place_metadata_to_obs(final_response)
        return final_response

    @staticmethod
    def _integrate_observation_response(
        final_response: ObservationToolResponse,
        api_response: ObservationApiResponse,
        api_client_id: str,
        date_filter: DateRange | None = None,
        selected_source_ids: list[str] | None = None,
    ) -> None:
        """
        Merges a single DC's API response into the final tool response.

        This method populates two main parts of the final_response:
        1.  `source_info`: A global dictionary of all unique data sources (facets)
            encountered across all API calls, keyed by source_id. This contains
            static info like import name.
        2.  `place_data`: A dictionary keyed by place, containing variable series.
            Each series has its own `source_metadata` (with dynamic info like
            observation dates for this query) and a list of alternative sources.
        """
        flattened_api_response = api_response.get_data_by_entity()
        for variable_dcid, api_variable_data in flattened_api_response.items():
            for place_dcid, api_place_data in api_variable_data.items():
                # Get or initialize the place_data entry in final response
                if place_dcid not in final_response.place_data:
                    final_response.place_data[place_dcid] = PlaceData(
                        place_dcid=place_dcid
                    )
                place_data = final_response.place_data[place_dcid]

                # 1. Collect all sources from this API call, creating both
                #    Source (global) and SourceMetadata (series-specific) objects.
                all_sources_from_api = []
                for facet in api_place_data.orderedFacets:
                    if selected_source_ids and facet.facetId not in selected_source_ids:
                        continue

                    facet_metadata_from_api = api_response.facets.get(facet.facetId)

                    # If obsCount is not provided, calculate it from the observations list.
                    obs_count = (
                        facet.obsCount
                        if facet.obsCount is not None
                        else len(facet.observations or [])
                    )

                    # Calculate earliest/latest dates if not provided by the API
                    earliest_date = facet.earliestDate
                    latest_date = facet.latestDate
                    if (not earliest_date or not latest_date) and facet.observations:
                        obs_dates = [obs.date for obs in facet.observations]
                        if obs_dates:
                            parsed_intervals = [
                                DateRange.parse_interval(d) for d in obs_dates
                            ]
                            all_start_dates = [
                                interval[0] for interval in parsed_intervals
                            ]
                            all_end_dates = [
                                interval[1] for interval in parsed_intervals
                            ]
                            if not earliest_date:
                                earliest_date = min(all_start_dates)
                            if not latest_date:
                                latest_date = max(all_end_dates)

                    # Create the series-specific metadata object
                    series_metadata = SourceMetadata(
                        source_id=facet.facetId,
                        dc_client_id=api_client_id,
                        earliest_date=earliest_date,
                        latest_date=latest_date,
                        total_observations=obs_count,
                    )

                    # Create and add the global Source object to the main response if new.
                    if facet.facetId not in final_response.source_info:
                        final_response.source_info[facet.facetId] = Source(
                            **facet_metadata_from_api.to_dict(),
                            source_id=facet.facetId,
                        )

                    filtered_obs = filter_by_date(facet.observations, date_filter)

                    all_sources_from_api.append((series_metadata, filtered_obs))

                # 2. Now, decide on the primary source *if needed*. This only happens if the
                # variable series doesn't exist yet.
                primary_metadata = None
                primary_obs = None

                # Filter to only sources that have observations for the given date range
                sources_with_obs = [s for s in all_sources_from_api if s[1]]

                if sources_with_obs:
                    # Sort to find the best source: 1. latest date, 2. most observations
                    sources_with_obs.sort(
                        key=lambda x: (
                            x[0].latest_date or "",
                            x[0].total_observations or 0,
                        ),
                        reverse=True,
                    )
                    # The best one becomes the primary source
                    primary_metadata, primary_obs = sources_with_obs[0]

                # 3. Get all SourceMetadata objects from this API call
                all_metadata_for_place_var = [s[0] for s in all_sources_from_api]

                # 4. Integrate into the final response
                if variable_dcid in place_data.variable_series:
                    # If series exists, just add all sources from this API call as alternatives.
                    place_data.variable_series[
                        variable_dcid
                    ].alternative_sources.extend(all_metadata_for_place_var)
                elif primary_metadata:
                    # Otherwise, create a new series using the best source we found.
                    alternative_sources = [
                        m
                        for m in all_metadata_for_place_var
                        if m.source_id != primary_metadata.source_id
                    ]
                    place_data.variable_series[variable_dcid] = VariableSeries(
                        variable_dcid=variable_dcid,
                        source_metadata=primary_metadata,
                        observations=primary_obs,
                        alternative_sources=alternative_sources,
                    )

    async def fetch_topics_and_variables(
        self, query: str, place_dcids: list[str] = [], max_results: int = 10
    ) -> dict:
        """
        Search for topics and variables across base DC and optional custom DC.
        
        TODO: Add search_scope parameter to support searching both custom and base DCs
        based on scope (e.g., custom-only, base-only, both). Currently prioritizes
        custom DC if available, otherwise falls back to base DC.
        
        Args:
            query: Search query string
            place_dcids: Optional list of place DCIDs to filter by existence (OR logic)
            max_results: Maximum number of results to return (default 10)
            
        Returns:
            Dictionary with topics, variables, and lookups from the selected DC
        """
        # TODO: Implement search_scope logic to support searching both DCs
        # For now, prioritize custom DC if available, otherwise use base DC
        
        if self.custom_dc:
            return await self.custom_dc.fetch_topics_and_variables(
                query, place_dcids, max_results
            )
        else:
            return await self.base_dc.fetch_topics_and_variables(
                query, place_dcids, max_results
            )

    def fetch_entity_names(self, dcids: list[str]) -> dict:
        """
        Fetch entity names using custom DC if available, otherwise use base DC.
        
        Args:
            dcids: List of entity DCIDs to fetch names for
            
        Returns:
            Dictionary mapping DCIDs to entity names
        """
        if self.custom_dc:
            return self.custom_dc.fetch_entity_names(dcids)
        else:
            return self.base_dc.fetch_entity_names(dcids)


def create_clients(config: dict) -> MultiDCClient:
    """
    Factory function to create MultiDCClient based on configuration.

    Args:
        config: Dictionary containing client configurations
            Expected format:
            {
                "base": {  # Base DC configuration
                    "api_key": "your_api_key",
                    "sv_search_base_url": "base_url",
                    "idx": "index",
                    "topic_cache_path": "path/to/topic_cache.json"
                },
                "custom_dc": {  # Optional custom DC configuration
                    "base_url": "custom_url",
                    "sv_search_base_url": "custom_url",
                    "idx": "index",
                    "name": "Custom Name"
                }
            }
    """
    base_config = config.get("base", {})
    custom_config = config.get("custom_dc")

    # Create base DC client
    base_dc = DCClient(
        dc_name="Data Commons",
        api_key=base_config.get("api_key"),
        sv_search_base_url=base_config.get("sv_search_base_url"),
        idx=base_config.get("idx"),
        topic_store=read_topic_cache(),
    )

    # Create custom DC client if specified
    custom_dc = None
    if custom_config:
        # Create topic store if root_topic_dcids is specified
        topic_store = None
        if "root_topic_dcids" in custom_config:
            # Create a temporary DataCommonsClient to build the topic store
            temp_dc = DataCommonsClient(url=custom_config.get("base_url"))
            topic_store = create_topic_store(
                custom_config["root_topic_dcids"], 
                temp_dc
            )
        
        custom_dc = DCClient(
            dc_name=custom_config.get("name", "Custom DC"),
            base_url=custom_config.get("base_url"),
            sv_search_base_url=custom_config.get("sv_search_base_url"),
            idx=custom_config.get("idx"),
            topic_store=topic_store,
        )

    return MultiDCClient(base_dc, custom_dc)<|MERGE_RESOLUTION|>--- conflicted
+++ resolved
@@ -25,7 +25,6 @@
 
 from datacommons_mcp.cache import LruCache
 from datacommons_mcp.constants import BASE_DC_ID, CUSTOM_DC_ID
-<<<<<<< HEAD
 from datacommons_mcp.data_models.observations import (
     DateRange,
     ObservationApiResponse,
@@ -36,11 +35,8 @@
     SourceMetadata,
     VariableSeries,
 )
-from datacommons_mcp.topics import TopicStore, read_topic_cache
+from datacommons_mcp.topics import TopicStore, create_topic_store, read_topic_cache
 from datacommons_mcp.utils import filter_by_date
-=======
-from datacommons_mcp.topics import TopicStore, read_topic_cache, create_topic_store
->>>>>>> 45ba659f
 
 
 class DCClient:
@@ -287,7 +283,6 @@
         # Separate topics and variables
         topics = search_results.get("topics", [])
         variables = search_results.get("variables", [])
-<<<<<<< HEAD
 
         # Apply existence filtering if place is specified
         if place_dcid:
@@ -298,14 +293,12 @@
             topics = self._filter_topics_by_existence(topics, place_dcid)
             variables = self._filter_variables_by_existence(variables, place_dcid)
 
-=======
-        
         # Apply existence filtering if places are specified
         if place_dcids:
             # Ensure place variables are cached for all places
             for place_dcid in place_dcids:
                 self._ensure_place_variables_cached(place_dcid)
-            
+
             # Filter topics and variables by existence (OR logic)
             topics = self._filter_topics_by_existence(topics, place_dcids)
             variables = self._filter_variables_by_existence(variables, place_dcids)
@@ -313,27 +306,20 @@
             # No existence checks performed, convert to simple lists
             topics = [{"dcid": topic} for topic in topics]
             variables = [{"dcid": var} for var in variables]
-        
->>>>>>> 45ba659f
+
         # Limit results
         topics = topics[:max_results]
         variables = variables[:max_results]
 
         # Get member information for topics
-<<<<<<< HEAD
         topic_members = self._get_topics_members_with_existence(topics, place_dcid)
 
-=======
-        topic_members = self._get_topics_members_with_existence(
-            topics, place_dcids
-        )
-        
->>>>>>> 45ba659f
+        topic_members = self._get_topics_members_with_existence(topics, place_dcids)
+
         # Build response structure
         response = {
             "topics": [
                 {
-<<<<<<< HEAD
                     "dcid": topic,
                     "member_topics": topic_members.get(topic, {}).get(
                         "member_topics", []
@@ -341,23 +327,36 @@
                     "member_variables": topic_members.get(topic, {}).get(
                         "member_variables", []
                     ),
-=======
                     "dcid": topic_info["dcid"],
-                    "member_topics": topic_members.get(topic_info["dcid"], {}).get("member_topics", []),
-                    "member_variables": topic_members.get(topic_info["dcid"], {}).get("member_variables", []),
-                    **({"places_with_data": topic_info["places_with_data"]} if "places_with_data" in topic_info else {})
+                    "member_topics": topic_members.get(topic_info["dcid"], {}).get(
+                        "member_topics", []
+                    ),
+                    "member_variables": topic_members.get(topic_info["dcid"], {}).get(
+                        "member_variables", []
+                    ),
+                    **(
+                        {"places_with_data": topic_info["places_with_data"]}
+                        if "places_with_data" in topic_info
+                        else {}
+                    ),
                 }
                 for topic_info in topics
             ],
             "variables": [
                 {
                     "dcid": var_info["dcid"],
-                    **({"places_with_data": var_info["places_with_data"]} if "places_with_data" in var_info else {})
->>>>>>> 45ba659f
+                    **(
+                        {"places_with_data": var_info["places_with_data"]}
+                        if "places_with_data" in var_info
+                        else {}
+                    ),
                 }
                 for var_info in variables
             ],
-            "lookups": self._build_lookups([topic_info["dcid"] for topic_info in topics] + [var_info["dcid"] for var_info in variables]),
+            "lookups": self._build_lookups(
+                [topic_info["dcid"] for topic_info in topics]
+                + [var_info["dcid"] for var_info in variables]
+            ),
         }
 
         return response
@@ -407,18 +406,7 @@
         """Filter variables by existence for the given places (OR logic)."""
         if not variable_dcids or not place_dcids:
             return []
-<<<<<<< HEAD
-
-        # Get cached variables for the place
-        place_variables = self.variable_cache.get(place_dcid)
-        if place_variables is None:
-            # This shouldn't happen if _ensure_place_variables_cached was called
-            return []
-
-        # Check which variables exist for this place
-        return [var for var in variable_dcids if var in place_variables]
-=======
-        
+
         # Check which variables exist for any of the places
         existing_variables = []
         for var in variable_dcids:
@@ -427,15 +415,13 @@
                 place_variables = self.variable_cache.get(place_dcid)
                 if place_variables is not None and var in place_variables:
                     places_with_data.append(place_dcid)
-            
+
             if places_with_data:
-                existing_variables.append({
-                    "dcid": var,
-                    "places_with_data": places_with_data
-                })
-        
+                existing_variables.append(
+                    {"dcid": var, "places_with_data": places_with_data}
+                )
+
         return existing_variables
->>>>>>> 45ba659f
 
     def _filter_topics_by_existence(
         self, topic_dcids: list[str], place_dcids: list[str]
@@ -446,22 +432,17 @@
 
         existing_topics = []
         for topic_dcid in topic_dcids:
-<<<<<<< HEAD
-            if self._check_topic_exists_recursive(topic_dcid, place_dcid):
-                existing_topics.append(topic_dcid)
-
-=======
             places_with_data = self._get_topic_places_with_data(topic_dcid, place_dcids)
             if places_with_data:
-                existing_topics.append({
-                    "dcid": topic_dcid,
-                    "places_with_data": places_with_data
-                })
-        
->>>>>>> 45ba659f
+                existing_topics.append(
+                    {"dcid": topic_dcid, "places_with_data": places_with_data}
+                )
+
         return existing_topics
 
-    def _check_topic_exists_recursive(self, topic_dcid: str, place_dcids: list[str]) -> bool:
+    def _check_topic_exists_recursive(
+        self, topic_dcid: str, place_dcids: list[str]
+    ) -> bool:
         """Recursively check if any variable in the topic hierarchy exists for any of the places (OR logic)."""
         if not self.topic_store or not place_dcids:
             return False
@@ -469,27 +450,14 @@
         topic_data = self.topic_store.topics_by_dcid.get(topic_dcid)
         if not topic_data:
             return False
-<<<<<<< HEAD
-
-        # Get cached variables for the place
-        place_variables = self.variable_cache.get(place_dcid)
-        if place_variables is None:
-            return False
-
-        # Check if any direct variable exists
-        if any(var in place_variables for var in topic_data.variables):
-            return True
-
-=======
-        
+
         # Check if any direct variable exists for any of the places
         for place_dcid in place_dcids:
             place_variables = self.variable_cache.get(place_dcid)
             if place_variables is not None:
                 if any(var in place_variables for var in topic_data.variables):
                     return True
-        
->>>>>>> 45ba659f
+
         # Recursively check member topics
         for member_topic in topic_data.member_topics:
             if self._check_topic_exists_recursive(member_topic, place_dcids):
@@ -497,31 +465,33 @@
 
         return False
 
-    def _get_topic_places_with_data(self, topic_dcid: str, place_dcids: list[str]) -> list[str]:
+    def _get_topic_places_with_data(
+        self, topic_dcid: str, place_dcids: list[str]
+    ) -> list[str]:
         """Get list of places where the topic has data."""
         if not self.topic_store or not place_dcids:
             return []
-        
+
         topic_data = self.topic_store.topics_by_dcid.get(topic_dcid)
         if not topic_data:
             return []
-        
+
         places_with_data = []
-        
+
         # Check direct variables
         for place_dcid in place_dcids:
             place_variables = self.variable_cache.get(place_dcid)
             if place_variables is not None:
                 if any(var in place_variables for var in topic_data.variables):
                     places_with_data.append(place_dcid)
-        
+
         # Check member topics recursively
         for member_topic in topic_data.member_topics:
             member_places = self._get_topic_places_with_data(member_topic, place_dcids)
             for place in member_places:
                 if place not in places_with_data:
                     places_with_data.append(place)
-        
+
         return places_with_data
 
     def _get_topics_members_with_existence(
@@ -532,29 +502,18 @@
             return {}
 
         result = {}
-<<<<<<< HEAD
-
-        for topic_dcid in topic_dcids:
-=======
-        
+
         for topic_info in topic_dcids:
             topic_dcid = topic_info["dcid"]
->>>>>>> 45ba659f
             topic_data = self.topic_store.topics_by_dcid.get(topic_dcid)
             if not topic_data:
                 continue
 
             member_topics = topic_data.member_topics
             member_variables = topic_data.variables
-<<<<<<< HEAD
-
-            # Filter by existence if place is specified
-            if place_dcid:
-=======
-            
+
             # Filter by existence if places are specified
             if place_dcids:
->>>>>>> 45ba659f
                 # Filter member variables by existence
                 member_variables = self._filter_variables_by_existence(
                     member_variables, place_dcids
@@ -645,7 +604,6 @@
 
     async def fetch_obs(
         self,
-<<<<<<< HEAD
         request: ObservationToolRequest,
     ) -> ObservationToolResponse:
         # Create a dictionary of tasks to run, keyed by their client ID.
@@ -669,18 +627,6 @@
                 selected_source_ids=list(
                     custom_dc_response.facets.keys() - base_dc_response.facets.keys()
                 ),
-=======
-        sv_dcids: list[str],
-        place_dcid: str,
-        child_place_type: str,
-        date: str = "LATEST",
-    ) -> dict:
-        dc = self.custom_dc or self.base_dc
-
-        if child_place_type:
-            return dc.fetch_obs_for_child_places(
-                sv_dcids, place_dcid, child_place_type, date
->>>>>>> 45ba659f
             )
 
         # Then merge in facets from base response
@@ -827,22 +773,22 @@
     ) -> dict:
         """
         Search for topics and variables across base DC and optional custom DC.
-        
+
         TODO: Add search_scope parameter to support searching both custom and base DCs
         based on scope (e.g., custom-only, base-only, both). Currently prioritizes
         custom DC if available, otherwise falls back to base DC.
-        
+
         Args:
             query: Search query string
             place_dcids: Optional list of place DCIDs to filter by existence (OR logic)
             max_results: Maximum number of results to return (default 10)
-            
+
         Returns:
             Dictionary with topics, variables, and lookups from the selected DC
         """
         # TODO: Implement search_scope logic to support searching both DCs
         # For now, prioritize custom DC if available, otherwise use base DC
-        
+
         if self.custom_dc:
             return await self.custom_dc.fetch_topics_and_variables(
                 query, place_dcids, max_results
@@ -855,10 +801,10 @@
     def fetch_entity_names(self, dcids: list[str]) -> dict:
         """
         Fetch entity names using custom DC if available, otherwise use base DC.
-        
+
         Args:
             dcids: List of entity DCIDs to fetch names for
-            
+
         Returns:
             Dictionary mapping DCIDs to entity names
         """
@@ -910,11 +856,8 @@
         if "root_topic_dcids" in custom_config:
             # Create a temporary DataCommonsClient to build the topic store
             temp_dc = DataCommonsClient(url=custom_config.get("base_url"))
-            topic_store = create_topic_store(
-                custom_config["root_topic_dcids"], 
-                temp_dc
-            )
-        
+            topic_store = create_topic_store(custom_config["root_topic_dcids"], temp_dc)
+
         custom_dc = DCClient(
             dc_name=custom_config.get("name", "Custom DC"),
             base_url=custom_config.get("base_url"),
