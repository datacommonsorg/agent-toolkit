--- conflicted
+++ resolved
@@ -314,22 +314,13 @@
             ),
         }
 
-<<<<<<< HEAD
     async def _search_vector(
-        self, query: str, include_topics: bool = True, max_results: int = 10
-=======
-    async def _search_indicators(
         self, query: str, max_results: int = 10, *, include_topics: bool = True
->>>>>>> 6103a1fa
     ) -> dict:
         """
         Search for topics and variables using search_svs.
         """
-<<<<<<< HEAD
         logger.info("Querying search-vector with query: %s", query)
-=======
-        logger.info("Searching for indicators with query: %s", query)
->>>>>>> 6103a1fa
         search_results = await self.search_svs(
             [query], skip_topics=not include_topics, max_results=max_results
         )
