--- conflicted
+++ resolved
@@ -1126,14 +1126,10 @@
     topic_store = _create_base_topic_store(settings)
 
     # Create DataCommonsClient
-<<<<<<< HEAD
-    dc = DataCommonsClient(api_key=settings.api_key, surface_header_value=f"mcp-{__version__}")
-=======
     dc = DataCommonsClient(
         api_key=settings.api_key,
         surface_header_value=f"mcp-{_trim_rc_from_version(__version__)}",
     )
->>>>>>> eeae1b62
 
     # Create DCClient
     return DCClient(
@@ -1154,12 +1150,8 @@
 
     # Create DataCommonsClient
     dc = DataCommonsClient(
-<<<<<<< HEAD
-        url=settings.api_base_url, surface_header_value=f"mcp-{__version__}"
-=======
         url=settings.api_base_url,
         surface_header_value=f"mcp-{_trim_rc_from_version(__version__)}",
->>>>>>> eeae1b62
     )
 
     # Create topic store if root_topic_dcids provided
