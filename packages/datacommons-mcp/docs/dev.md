--- conflicted
+++ resolved
@@ -20,18 +20,15 @@
 uv run fastmcp run datacommons_mcp/server.py:mcp -t (sse|stdio)
 ```
 
-<<<<<<< HEAD
 ### Run Unit Tests
 
 Run unit tests and evals using pyest:
 
 ```
+export DC_API_KEY={YOUR_API_KEY}
 uv run pytest
 ```
 
-
-=======
->>>>>>> 475d8514
 ### Test with MCP Inspector
 
 > IMPORTANT: Open the inspector via the **pre-filled session token url** which is printed to terminal on server startup.
